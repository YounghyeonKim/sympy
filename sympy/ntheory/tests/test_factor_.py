from sympy import Mul, S, Pow, Symbol, summation, Dict, factorial as fac
from sympy.core.evalf import bitcount
from sympy.core.numbers import Integer, Rational
from sympy.core.compatibility import long, range

from sympy.ntheory import (totient,
    factorint, primefactors, divisors, nextprime,
    primerange, pollard_rho, perfect_power, multiplicity,
    trailing, divisor_count, primorial, pollard_pm1, divisor_sigma,
    factorrat, reduced_totient)
from sympy.ntheory.factor_ import (smoothness, smoothness_p, proper_divisors,
    antidivisors, antidivisor_count, core, digits, udivisors, udivisor_sigma,
<<<<<<< HEAD
    udivisor_count, proper_divisor_count, primenu, primeomega, small_trailing)
from sympy.ntheory.generate import cycle_length
from sympy.ntheory.multinomial import (
    multinomial_coefficients, multinomial_coefficients_iterator)
from sympy.ntheory.bbp_pi import pi_hex_digits
from sympy.ntheory.modular import crt, crt1, crt2, solve_congruence
=======
    udivisor_count, primenu, primeomega, small_trailing, mersenne_prime_exponent,
    is_perfect, is_mersenne_prime, is_abundant, is_deficient, is_amicable)
>>>>>>> 9da013ad

from sympy.utilities.pytest import raises

from sympy.utilities.iterables import capture


def fac_multiplicity(n, p):
    """Return the power of the prime number p in the
    factorization of n!"""
    if p > n:
        return 0
    if p > n//2:
        return 1
    q, m = n, 0
    while q >= p:
        q //= p
        m += q
    return m


def multiproduct(seq=(), start=1):
    """
    Return the product of a sequence of factors with multiplicities,
    times the value of the parameter ``start``. The input may be a
    sequence of (factor, exponent) pairs or a dict of such pairs.

        >>> multiproduct({3:7, 2:5}, 4) # = 3**7 * 2**5 * 4
        279936

    """
    if not seq:
        return start
    if isinstance(seq, dict):
        seq = iter(seq.items())
    units = start
    multi = []
    for base, exp in seq:
        if not exp:
            continue
        elif exp == 1:
            units *= base
        else:
            if exp % 2:
                units *= base
            multi.append((base, exp//2))
    return units * multiproduct(multi)**2


def test_trailing_bitcount():
    assert trailing(0) == 0
    assert trailing(1) == 0
    assert trailing(-1) == 0
    assert trailing(2) == 1
    assert trailing(7) == 0
    assert trailing(-7) == 0
    for i in range(100):
        assert trailing((1 << i)) == i
        assert trailing((1 << i) * 31337) == i
    assert trailing((1 << 1000001)) == 1000001
    assert trailing((1 << 273956)*7**37) == 273956
    # issue 12709
    big = small_trailing[-1]*2
    assert trailing(-big) == trailing(big)
    assert bitcount(-big) == bitcount(big)


def test_multiplicity():
    for b in range(2, 20):
        for i in range(100):
            assert multiplicity(b, b**i) == i
            assert multiplicity(b, (b**i) * 23) == i
            assert multiplicity(b, (b**i) * 1000249) == i
    # Should be fast
    assert multiplicity(10, 10**10023) == 10023
    # Should exit quickly
    assert multiplicity(10**10, 10**10) == 1
    # Should raise errors for bad input
    raises(ValueError, lambda: multiplicity(1, 1))
    raises(ValueError, lambda: multiplicity(1, 2))
    raises(ValueError, lambda: multiplicity(1.3, 2))
    raises(ValueError, lambda: multiplicity(2, 0))
    raises(ValueError, lambda: multiplicity(1.3, 0))

    # handles Rationals
    assert multiplicity(10, Rational(30, 7)) == 1
    assert multiplicity(Rational(2, 7), Rational(4, 7)) == 1
    assert multiplicity(Rational(1, 7), Rational(3, 49)) == 2
    assert multiplicity(Rational(2, 7), Rational(7, 2)) == -1
    assert multiplicity(3, Rational(1, 9)) == -2


def test_perfect_power():
    raises(ValueError, lambda: perfect_power(0))
    raises(ValueError, lambda: perfect_power(Rational(25, 4)))
    assert perfect_power(1) is False
    assert perfect_power(2) is False
    assert perfect_power(3) is False
    assert perfect_power(4) == (2, 2)
    assert perfect_power(14) is False
    assert perfect_power(25) == (5, 2)
    assert perfect_power(22) is False
    assert perfect_power(22, [2]) is False
    assert perfect_power(137**(3*5*13)) == (137, 3*5*13)
    assert perfect_power(137**(3*5*13) + 1) is False
    assert perfect_power(137**(3*5*13) - 1) is False
    assert perfect_power(103005006004**7) == (103005006004, 7)
    assert perfect_power(103005006004**7 + 1) is False
    assert perfect_power(103005006004**7 - 1) is False
    assert perfect_power(103005006004**12) == (103005006004, 12)
    assert perfect_power(103005006004**12 + 1) is False
    assert perfect_power(103005006004**12 - 1) is False
    assert perfect_power(2**10007) == (2, 10007)
    assert perfect_power(2**10007 + 1) is False
    assert perfect_power(2**10007 - 1) is False
    assert perfect_power((9**99 + 1)**60) == (9**99 + 1, 60)
    assert perfect_power((9**99 + 1)**60 + 1) is False
    assert perfect_power((9**99 + 1)**60 - 1) is False
    assert perfect_power((10**40000)**2, big=False) == (10**40000, 2)
    assert perfect_power(10**100000) == (10, 100000)
    assert perfect_power(10**100001) == (10, 100001)
    assert perfect_power(13**4, [3, 5]) is False
    assert perfect_power(3**4, [3, 10], factor=0) is False
    assert perfect_power(3**3*5**3) == (15, 3)
    assert perfect_power(2**3*5**5) is False
    assert perfect_power(2*13**4) is False
    assert perfect_power(2**5*3**3) is False
    t = 2**24
    for d in divisors(24):
        m = perfect_power(t*3**d)
        assert m and m[1] == d or d == 1
        m = perfect_power(t*3**d, big=False)
        assert m and m[1] == 2 or d == 1 or d == 3, (d, m)


def test_factorint():
    assert primefactors(123456) == [2, 3, 643]
    assert factorint(0) == {0: 1}
    assert factorint(1) == {}
    assert factorint(-1) == {-1: 1}
    assert factorint(-2) == {-1: 1, 2: 1}
    assert factorint(-16) == {-1: 1, 2: 4}
    assert factorint(2) == {2: 1}
    assert factorint(126) == {2: 1, 3: 2, 7: 1}
    assert factorint(123456) == {2: 6, 3: 1, 643: 1}
    assert factorint(5951757) == {3: 1, 7: 1, 29: 2, 337: 1}
    assert factorint(64015937) == {7993: 1, 8009: 1}
    assert factorint(2**(2**6) + 1) == {274177: 1, 67280421310721: 1}

    #issue 17676
    assert factorint(28300421052393658575) == {3: 1, 5: 2, 11: 2, 43: 1, 2063: 2, 4127: 1, 4129: 1}
    assert factorint(2063**2 * 4127**1 * 4129**1) == {2063: 2, 4127: 1, 4129: 1}
    assert factorint(2347**2 * 7039**1 * 7043**1) == {2347: 2, 7039: 1, 7043: 1}

    assert factorint(0, multiple=True) == [0]
    assert factorint(1, multiple=True) == []
    assert factorint(-1, multiple=True) == [-1]
    assert factorint(-2, multiple=True) == [-1, 2]
    assert factorint(-16, multiple=True) == [-1, 2, 2, 2, 2]
    assert factorint(2, multiple=True) == [2]
    assert factorint(24, multiple=True) == [2, 2, 2, 3]
    assert factorint(126, multiple=True) == [2, 3, 3, 7]
    assert factorint(123456, multiple=True) == [2, 2, 2, 2, 2, 2, 3, 643]
    assert factorint(5951757, multiple=True) == [3, 7, 29, 29, 337]
    assert factorint(64015937, multiple=True) == [7993, 8009]
    assert factorint(2**(2**6) + 1, multiple=True) == [274177, 67280421310721]

    assert factorint(fac(1, evaluate=False)) == {}
    assert factorint(fac(7, evaluate=False)) == {2: 4, 3: 2, 5: 1, 7: 1}
    assert factorint(fac(15, evaluate=False)) == \
        {2: 11, 3: 6, 5: 3, 7: 2, 11: 1, 13: 1}
    assert factorint(fac(20, evaluate=False)) == \
        {2: 18, 3: 8, 5: 4, 7: 2, 11: 1, 13: 1, 17: 1, 19: 1}
    assert factorint(fac(23, evaluate=False)) == \
        {2: 19, 3: 9, 5: 4, 7: 3, 11: 2, 13: 1, 17: 1, 19: 1, 23: 1}

    assert multiproduct(factorint(fac(200))) == fac(200)
    assert multiproduct(factorint(fac(200, evaluate=False))) == fac(200)
    for b, e in factorint(fac(150)).items():
        assert e == fac_multiplicity(150, b)
    for b, e in factorint(fac(150, evaluate=False)).items():
        assert e == fac_multiplicity(150, b)
    assert factorint(103005006059**7) == {103005006059: 7}
    assert factorint(31337**191) == {31337: 191}
    assert factorint(2**1000 * 3**500 * 257**127 * 383**60) == \
        {2: 1000, 3: 500, 257: 127, 383: 60}
    assert len(factorint(fac(10000))) == 1229
    assert len(factorint(fac(10000, evaluate=False))) == 1229
    assert factorint(12932983746293756928584532764589230) == \
        {2: 1, 5: 1, 73: 1, 727719592270351: 1, 63564265087747: 1, 383: 1}
    assert factorint(727719592270351) == {727719592270351: 1}
    assert factorint(2**64 + 1, use_trial=False) == factorint(2**64 + 1)
    for n in range(60000):
        assert multiproduct(factorint(n)) == n
    assert pollard_rho(2**64 + 1, seed=1) == 274177
    assert pollard_rho(19, seed=1) is None
    assert factorint(3, limit=2) == {3: 1}
    assert factorint(12345) == {3: 1, 5: 1, 823: 1}
    assert factorint(
        12345, limit=3) == {4115: 1, 3: 1}  # the 5 is greater than the limit
    assert factorint(1, limit=1) == {}
    assert factorint(0, 3) == {0: 1}
    assert factorint(12, limit=1) == {12: 1}
    assert factorint(30, limit=2) == {2: 1, 15: 1}
    assert factorint(16, limit=2) == {2: 4}
    assert factorint(124, limit=3) == {2: 2, 31: 1}
    assert factorint(4*31**2, limit=3) == {2: 2, 31: 2}
    p1 = nextprime(2**32)
    p2 = nextprime(2**16)
    p3 = nextprime(p2)
    assert factorint(p1*p2*p3) == {p1: 1, p2: 1, p3: 1}
    assert factorint(13*17*19, limit=15) == {13: 1, 17*19: 1}
    assert factorint(1951*15013*15053, limit=2000) == {225990689: 1, 1951: 1}
    assert factorint(primorial(17) + 1, use_pm1=0) == \
        {long(19026377261): 1, 3467: 1, 277: 1, 105229: 1}
    # when prime b is closer than approx sqrt(8*p) to prime p then they are
    # "close" and have a trivial factorization
    a = nextprime(2**2**8)  # 78 digits
    b = nextprime(a + 2**2**4)
    assert 'Fermat' in capture(lambda: factorint(a*b, verbose=1))

    raises(ValueError, lambda: pollard_rho(4))
    raises(ValueError, lambda: pollard_pm1(3))
    raises(ValueError, lambda: pollard_pm1(10, B=2))
    # verbose coverage
    n = nextprime(2**16)*nextprime(2**17)*nextprime(1901)
    assert 'with primes' in capture(lambda: factorint(n, verbose=1))
    capture(lambda: factorint(nextprime(2**16)*1012, verbose=1))

    n = nextprime(2**17)
    capture(lambda: factorint(n**3, verbose=1))  # perfect power termination
    capture(lambda: factorint(2*n, verbose=1))  # factoring complete msg

    # exceed 1st
    n = nextprime(2**17)
    n *= nextprime(n)
    assert '1000' in capture(lambda: factorint(n, limit=1000, verbose=1))
    n *= nextprime(n)
    assert len(factorint(n)) == 3
    assert len(factorint(n, limit=p1)) == 3
    n *= nextprime(2*n)
    # exceed 2nd
    assert '2001' in capture(lambda: factorint(n, limit=2000, verbose=1))
    assert capture(
        lambda: factorint(n, limit=4000, verbose=1)).count('Pollard') == 2
    # non-prime pm1 result
    n = nextprime(8069)
    n *= nextprime(2*n)*nextprime(2*n, 2)
    capture(lambda: factorint(n, verbose=1))  # non-prime pm1 result
    # factor fermat composite
    p1 = nextprime(2**17)
    p2 = nextprime(2*p1)
    assert factorint((p1*p2**2)**3) == {p1: 3, p2: 6}
    # Test for non integer input
    raises(ValueError, lambda: factorint(4.5))
    # test dict/Dict input
    sans = '2**10*3**3'
    n = {4: 2, 12: 3}
    assert str(factorint(n)) == sans
    assert str(factorint(Dict(n))) == sans


def test_divisors_and_divisor_count():
    assert divisors(-1) == [1]
    assert divisors(0) == []
    assert divisors(1) == [1]
    assert divisors(2) == [1, 2]
    assert divisors(3) == [1, 3]
    assert divisors(17) == [1, 17]
    assert divisors(10) == [1, 2, 5, 10]
    assert divisors(100) == [1, 2, 4, 5, 10, 20, 25, 50, 100]
    assert divisors(101) == [1, 101]

    assert divisor_count(0) == 0
    assert divisor_count(-1) == 1
    assert divisor_count(1) == 1
    assert divisor_count(6) == 4
    assert divisor_count(12) == 6

    assert divisor_count(180, 3) == divisor_count(180//3)
    assert divisor_count(2*3*5, 7) == 0


def test_proper_divisors_and_proper_divisor_count():
    assert proper_divisors(-1) == []
    assert proper_divisors(0) == []
    assert proper_divisors(1) == []
    assert proper_divisors(2) == [1]
    assert proper_divisors(3) == [1]
    assert proper_divisors(17) == [1]
    assert proper_divisors(10) == [1, 2, 5]
    assert proper_divisors(100) == [1, 2, 4, 5, 10, 20, 25, 50]
    assert proper_divisors(1000000007) == [1]

    assert proper_divisor_count(0) == 0
    assert proper_divisor_count(-1) == 0
    assert proper_divisor_count(1) == 0
    assert proper_divisor_count(36) == 8
    assert proper_divisor_count(2*3*5) == 7


def test_udivisors_and_udivisor_count():
    assert udivisors(-1) == [1]
    assert udivisors(0) == []
    assert udivisors(1) == [1]
    assert udivisors(2) == [1, 2]
    assert udivisors(3) == [1, 3]
    assert udivisors(17) == [1, 17]
    assert udivisors(10) == [1, 2, 5, 10]
    assert udivisors(100) == [1, 4, 25, 100]
    assert udivisors(101) == [1, 101]
    assert udivisors(1000) == [1, 8, 125, 1000]

    assert udivisor_count(0) == 0
    assert udivisor_count(-1) == 1
    assert udivisor_count(1) == 1
    assert udivisor_count(6) == 4
    assert udivisor_count(12) == 4

    assert udivisor_count(180) == 8
    assert udivisor_count(2*3*5*7) == 16


def test_issue_6981():
    S = set(divisors(4)).union(set(divisors(Integer(2))))
    assert S == {1,2,4}


def test_totient():
    assert [totient(k) for k in range(1, 12)] == \
        [1, 1, 2, 2, 4, 2, 6, 4, 6, 4, 10]
    assert totient(5005) == 2880
    assert totient(5006) == 2502
    assert totient(5009) == 5008
    assert totient(2**100) == 2**99

    raises(ValueError, lambda: totient(30.1))
    raises(ValueError, lambda: totient(20.001))

    m = Symbol("m", integer=True)
    assert totient(m)
    assert totient(m).subs(m, 3**10) == 3**10 - 3**9
    assert summation(totient(m), (m, 1, 11)) == 42

    n = Symbol("n", integer=True, positive=True)
    assert totient(n).is_integer

    x=Symbol("x", integer=False)
    raises(ValueError, lambda: totient(x))

    y=Symbol("y", positive=False)
    raises(ValueError, lambda: totient(y))

    z=Symbol("z", positive=True, integer=True)
    raises(ValueError, lambda: totient(2**(-z)))


def test_reduced_totient():
    assert [reduced_totient(k) for k in range(1, 16)] == \
        [1, 1, 2, 2, 4, 2, 6, 2, 6, 4, 10, 2, 12, 6, 4]
    assert reduced_totient(5005) == 60
    assert reduced_totient(5006) == 2502
    assert reduced_totient(5009) == 5008
    assert reduced_totient(2**100) == 2**98

    m = Symbol("m", integer=True)
    assert reduced_totient(m)
    assert reduced_totient(m).subs(m, 2**3*3**10) == 3**10 - 3**9
    assert summation(reduced_totient(m), (m, 1, 16)) == 68

    n = Symbol("n", integer=True, positive=True)
    assert reduced_totient(n).is_integer


def test_divisor_sigma():
    assert [divisor_sigma(k) for k in range(1, 12)] == \
        [1, 3, 4, 7, 6, 12, 8, 15, 13, 18, 12]
    assert [divisor_sigma(k, 2) for k in range(1, 12)] == \
        [1, 5, 10, 21, 26, 50, 50, 85, 91, 130, 122]
    assert divisor_sigma(23450) == 50592
    assert divisor_sigma(23450, 0) == 24
    assert divisor_sigma(23450, 1) == 50592
    assert divisor_sigma(23450, 2) == 730747500
    assert divisor_sigma(23450, 3) == 14666785333344

    m = Symbol("m", integer=True)
    k = Symbol("k", integer=True)
    assert divisor_sigma(m)
    assert divisor_sigma(m, k)
    assert divisor_sigma(m).subs(m, 3**10) == 88573
    assert divisor_sigma(m, k).subs([(m, 3**10), (k, 3)]) == 213810021790597
    assert summation(divisor_sigma(m), (m, 1, 11)) == 99


def test_udivisor_sigma():
    assert [udivisor_sigma(k) for k in range(1, 12)] == \
        [1, 3, 4, 5, 6, 12, 8, 9, 10, 18, 12]
    assert [udivisor_sigma(k, 3) for k in range(1, 12)] == \
        [1, 9, 28, 65, 126, 252, 344, 513, 730, 1134, 1332]
    assert udivisor_sigma(23450) == 42432
    assert udivisor_sigma(23450, 0) == 16
    assert udivisor_sigma(23450, 1) == 42432
    assert udivisor_sigma(23450, 2) == 702685000
    assert udivisor_sigma(23450, 4) == 321426961814978248

    m = Symbol("m", integer=True)
    k = Symbol("k", integer=True)
    assert udivisor_sigma(m)
    assert udivisor_sigma(m, k)
    assert udivisor_sigma(m).subs(m, 4**9) == 262145
    assert udivisor_sigma(m, k).subs([(m, 4**9), (k, 2)]) == 68719476737
    assert summation(udivisor_sigma(m), (m, 2, 15)) == 169


def test_issue_4356():
    assert factorint(1030903) == {53: 2, 367: 1}


def test_divisors():
    assert divisors(28) == [1, 2, 4, 7, 14, 28]
    assert [x for x in divisors(3*5*7, 1)] == [1, 3, 5, 15, 7, 21, 35, 105]
    assert divisors(0) == []


def test_divisor_count():
    assert divisor_count(0) == 0
    assert divisor_count(6) == 4


def test_proper_divisors():
    assert proper_divisors(-1) == []
    assert proper_divisors(28) == [1, 2, 4, 7, 14]
    assert [x for x in proper_divisors(3*5*7, True)] == [1, 3, 5, 15, 7, 21, 35]


def test_proper_divisor_count():
    assert proper_divisor_count(6) == 3
    assert proper_divisor_count(108) == 11


def test_antidivisors():
    assert antidivisors(-1) == []
    assert antidivisors(-3) == [2]
    assert antidivisors(14) == [3, 4, 9]
    assert antidivisors(237) == [2, 5, 6, 11, 19, 25, 43, 95, 158]
    assert antidivisors(12345) == [2, 6, 7, 10, 30, 1646, 3527, 4938, 8230]
    assert antidivisors(393216) == [262144]
    assert sorted(x for x in antidivisors(3*5*7, 1)) == \
        [2, 6, 10, 11, 14, 19, 30, 42, 70]
    assert antidivisors(1) == []


def test_antidivisor_count():
    assert antidivisor_count(0) == 0
    assert antidivisor_count(-1) == 0
    assert antidivisor_count(-4) == 1
    assert antidivisor_count(20) == 3
    assert antidivisor_count(25) == 5
    assert antidivisor_count(38) == 7
    assert antidivisor_count(180) == 6
    assert antidivisor_count(2*3*5) == 3


def test_smoothness_and_smoothness_p():
    assert smoothness(1) == (1, 1)
    assert smoothness(2**4*3**2) == (3, 16)

    assert smoothness_p(10431, m=1) == \
        (1, [(3, (2, 2, 4)), (19, (1, 5, 5)), (61, (1, 31, 31))])
    assert smoothness_p(10431) == \
        (-1, [(3, (2, 2, 2)), (19, (1, 3, 9)), (61, (1, 5, 5))])
    assert smoothness_p(10431, power=1) == \
        (-1, [(3, (2, 2, 2)), (61, (1, 5, 5)), (19, (1, 3, 9))])
    assert smoothness_p(21477639576571, visual=1) == \
        'p**i=4410317**1 has p-1 B=1787, B-pow=1787\n' + \
        'p**i=4869863**1 has p-1 B=2434931, B-pow=2434931'


def test_visual_factorint():
    assert factorint(1, visual=1) == 1
    forty2 = factorint(42, visual=True)
    assert type(forty2) == Mul
    assert str(forty2) == '2**1*3**1*7**1'
    assert factorint(1, visual=True) is S.One
    no = dict(evaluate=False)
    assert factorint(42**2, visual=True) == Mul(Pow(2, 2, **no),
                                                Pow(3, 2, **no),
                                                Pow(7, 2, **no), **no)
    assert -1 in factorint(-42, visual=True).args


def test_factorrat():
    assert str(factorrat(S(12)/1, visual=True)) == '2**2*3**1'
    assert str(factorrat(Rational(1, 1), visual=True)) == '1'
    assert str(factorrat(S(25)/14, visual=True)) == '5**2/(2*7)'
    assert str(factorrat(Rational(25, 14), visual=True)) == '5**2/(2*7)'
    assert str(factorrat(S(-25)/14/9, visual=True)) == '-5**2/(2*3**2*7)'

    assert factorrat(S(12)/1, multiple=True) == [2, 2, 3]
    assert factorrat(Rational(1, 1), multiple=True) == []
    assert factorrat(S(25)/14, multiple=True) == [Rational(1, 7), S.Half, 5, 5]
    assert factorrat(Rational(25, 14), multiple=True) == [Rational(1, 7), S.Half, 5, 5]
    assert factorrat(Rational(12, 1), multiple=True) == [2, 2, 3]
    assert factorrat(S(-25)/14/9, multiple=True) == \
        [-1, Rational(1, 7), Rational(1, 3), Rational(1, 3), S.Half, 5, 5]


def test_visual_io():
    sm = smoothness_p
    fi = factorint
    # with smoothness_p
    n = 124
    d = fi(n)
    m = fi(d, visual=True)
    t = sm(n)
    s = sm(t)
    for th in [d, s, t, n, m]:
        assert sm(th, visual=True) == s
        assert sm(th, visual=1) == s
    for th in [d, s, t, n, m]:
        assert sm(th, visual=False) == t
    assert [sm(th, visual=None) for th in [d, s, t, n, m]] == [s, d, s, t, t]
    assert [sm(th, visual=2) for th in [d, s, t, n, m]] == [s, d, s, t, t]

    # with factorint
    for th in [d, m, n]:
        assert fi(th, visual=True) == m
        assert fi(th, visual=1) == m
    for th in [d, m, n]:
        assert fi(th, visual=False) == d
    assert [fi(th, visual=None) for th in [d, m, n]] == [m, d, d]
    assert [fi(th, visual=0) for th in [d, m, n]] == [m, d, d]

    # test reevaluation
    no = dict(evaluate=False)
    assert sm({4: 2}, visual=False) == sm(16)
    assert sm(Mul(*[Pow(k, v, **no) for k, v in {4: 2, 2: 6}.items()], **no),
              visual=False) == sm(2**10)

    assert fi({4: 2}, visual=False) == fi(16)
    assert fi(Mul(*[Pow(k, v, **no) for k, v in {4: 2, 2: 6}.items()], **no),
              visual=False) == fi(2**10)


def test_core():
    assert core(35**13, 10) == 42875
    assert core(210**2) == 1
    assert core(7776, 3) == 36
    assert core(10**27, 22) == 10**5
    assert core(537824) == 14
    assert core(1, 6) == 1


def test_digits():
    assert all([digits(n, 2)[1:] == [int(d) for d in format(n, 'b')]
                for n in range(20)])
    assert all([digits(n, 8)[1:] == [int(d) for d in format(n, 'o')]
                for n in range(20)])
    assert all([digits(n, 16)[1:] == [int(d, 16) for d in format(n, 'x')]
                for n in range(20)])
    assert digits(2345, 34) == [34, 2, 0, 33]
    assert digits(384753, 71) == [71, 1, 5, 23, 4]
    assert digits(93409) == [10, 9, 3, 4, 0, 9]
    assert digits(-92838, 11) == [-11, 6, 3, 8, 2, 9]


def test_primenu():
    assert primenu(2) == 1
    assert primenu(2 * 3) == 2
    assert primenu(2 * 3 * 5) == 3
    assert primenu(3 * 25) == primenu(3) + primenu(25)
    assert [primenu(p) for p in primerange(1, 10)] == [1, 1, 1, 1]
    assert primenu(fac(50)) == 15
    assert primenu(2 ** 9941 - 1) == 1
    n = Symbol('n', integer=True)
    assert primenu(n)
    assert primenu(n).subs(n, 2 ** 31 - 1) == 1
    assert summation(primenu(n), (n, 2, 30)) == 43


def test_primeomega():
    assert primeomega(2) == 1
    assert primeomega(2 * 2) == 2
    assert primeomega(2 * 2 * 3) == 3
    assert primeomega(3 * 25) == primeomega(3) + primeomega(25)
    assert [primeomega(p) for p in primerange(1, 10)] == [1, 1, 1, 1]
    assert primeomega(fac(50)) == 108
    assert primeomega(2 ** 9941 - 1) == 1
    n = Symbol('n', integer=True)
    assert primeomega(n)
    assert primeomega(n).subs(n, 2 ** 31 - 1) == 1
    assert summation(primeomega(n), (n, 2, 30)) == 59


def test_mersenne_prime_exponent():
    assert mersenne_prime_exponent(1) == 2
    assert mersenne_prime_exponent(4) == 7
    assert mersenne_prime_exponent(10) == 89
    assert mersenne_prime_exponent(25) == 21701
    raises(ValueError, lambda: mersenne_prime_exponent(52))
    raises(ValueError, lambda: mersenne_prime_exponent(0))


def test_is_perfect():
    assert is_perfect(6) is True
    assert is_perfect(15) is False
    assert is_perfect(28) is True
    assert is_perfect(400) is False
    assert is_perfect(496) is True
    assert is_perfect(8128) is True
    assert is_perfect(10000) is False


def test_is_mersenne_prime():
    assert is_mersenne_prime(10) is False
    assert is_mersenne_prime(127) is True
    assert is_mersenne_prime(511) is False
    assert is_mersenne_prime(131071) is True
    assert is_mersenne_prime(2147483647) is True


def test_is_abundant():
    assert is_abundant(10) is False
    assert is_abundant(12) is True
    assert is_abundant(18) is True
    assert is_abundant(21) is False
    assert is_abundant(945) is True


def test_is_deficient():
    assert is_deficient(10) is True
    assert is_deficient(22) is True
    assert is_deficient(56) is False
    assert is_deficient(20) is False
    assert is_deficient(36) is False


def test_is_amicable():
    assert is_amicable(173, 129) is False
    assert is_amicable(220, 284) is True
    assert is_amicable(8756, 8756) is False<|MERGE_RESOLUTION|>--- conflicted
+++ resolved
@@ -10,17 +10,14 @@
     factorrat, reduced_totient)
 from sympy.ntheory.factor_ import (smoothness, smoothness_p, proper_divisors,
     antidivisors, antidivisor_count, core, digits, udivisors, udivisor_sigma,
-<<<<<<< HEAD
-    udivisor_count, proper_divisor_count, primenu, primeomega, small_trailing)
+    udivisor_count, proper_divisor_count, primenu, primeomega, small_trailing,
+    mersenne_prime_exponent, is_perfect, is_mersenne_prime, is_abundant,
+    is_deficient, is_amicable)
 from sympy.ntheory.generate import cycle_length
 from sympy.ntheory.multinomial import (
     multinomial_coefficients, multinomial_coefficients_iterator)
 from sympy.ntheory.bbp_pi import pi_hex_digits
 from sympy.ntheory.modular import crt, crt1, crt2, solve_congruence
-=======
-    udivisor_count, primenu, primeomega, small_trailing, mersenne_prime_exponent,
-    is_perfect, is_mersenne_prime, is_abundant, is_deficient, is_amicable)
->>>>>>> 9da013ad
 
 from sympy.utilities.pytest import raises
 
