--- conflicted
+++ resolved
@@ -1695,7 +1695,6 @@
     assert TrigSimplifyAux(a*cos(x)**2 + a*sin(x)**2 + v) == a + v
     assert TrigSimplifyAux(x**2) == x**2
 
-<<<<<<< HEAD
 def test_SubstFor():
     assert SubstFor(x**2 + 1, tanh(x), x) == tanh(x)
     assert SubstFor(x**2, sinh(x), x) == sinh(sqrt(x))
@@ -1721,7 +1720,7 @@
 
 def test_PolyLog():
     assert PolyLog(2, 1) == 1.6449340668482264
-=======
+
 def test_Part():
     assert Part([1, 2, 3], 1) == 1
     assert Part(a*b, 1) == a
@@ -1731,7 +1730,6 @@
 
 def test_Gamma():
     assert Gamma(u) == gamma(u)
->>>>>>> 14978be0
 
 def test_ExpandIntegrand():
     assert ExpandIntegrand(x**2*(e + f*x)**3*F**(a + b*(c + d*x)**1), x) == F**(a + b*(c + d*x))*e**2*(e + f*x)**3/f**2 - 2*F**(a + b*(c + d*x))*e*(e + f*x)**4/f**2 + F**(a + b*(c + d*x))*(e + f*x)**5/f**2
