"""
Utility functions for Rubi integration.

See: http://www.apmaths.uwo.ca/~arich/IntegrationRules/PortableDocumentFiles/Integration%20utility%20functions.pdf
"""
from sympy.external import import_module
matchpy = import_module("matchpy")
from sympy import (Basic, E, polylog, N, Wild, WildFunction, factor, gcd, Sum,
    S, I, Mul, Integer, Float, Dict, Symbol, Rational, Add, hyper, symbols,
    sqf_list, sqf, Max, factorint, factorrat, Min, sign, E, Function, collect,
    FiniteSet, nsimplify, expand_trig, expand, poly, apart, lcm, And, Pow, pi,
    zoo, oo, Integral, UnevaluatedExpr, PolynomialError, Dummy, exp as sym_exp,
    powdenest, PolynomialDivisionFailed, discriminant, UnificationFailed, appellf1)
from sympy.core.exprtools import factor_terms
from sympy.core.sympify import sympify
from sympy.functions import (log as sym_log, sin, cos, tan, cot, csc, sec,
                             sqrt, erf, gamma, uppergamma, polygamma, digamma,
                             loggamma, factorial, zeta, LambertW)
from sympy.functions.elementary.complexes import im, re, Abs
from sympy.functions.elementary.hyperbolic import acosh, asinh, atanh, acoth, acsch, asech, cosh, sinh, tanh, coth, sech, csch
from sympy.functions.elementary.integers import floor, frac
from sympy.functions.elementary.trigonometric import atan, acsc, asin, acot, acos, asec, atan2
from sympy.functions.special.elliptic_integrals import elliptic_f, elliptic_e, elliptic_pi
from sympy.functions.special.error_functions import fresnelc, fresnels, erfc, erfi, Ei, expint, li, Si, Ci, Shi, Chi
from sympy.functions.special.hyper import TupleArg
from sympy.logic.boolalg import Or
from sympy.polys.polytools import Poly, quo, rem, total_degree, degree
from sympy.simplify.simplify import fraction, simplify, cancel, powsimp
from sympy.utilities.decorator import doctest_depends_on
from sympy.utilities.iterables import flatten, postorder_traversal
from random import randint


class rubi_unevaluated_expr(UnevaluatedExpr):
    """
    This is needed to convert `exp` as `Pow`.
    sympy's UnevaluatedExpr has an issue with `is_commutative`.
    """
    @property
    def is_commutative(self):
        from sympy.core.logic import fuzzy_and
        return fuzzy_and(a.is_commutative for a in self.args)

_E = rubi_unevaluated_expr(E)


class rubi_exp(Function):
    """
    sympy's exp is not identified as `Pow`. So it is not matched with `Pow`.
    Like `a = exp(2)` is not identified as `Pow(E, 2)`. Rubi rules need it.
    So, another exp has been created only for rubi module.

    Examples
    ========

    >>> from sympy import Pow, exp as sym_exp
    >>> isinstance(sym_exp(2), Pow)
    False
    >>> from sympy.integrals.rubi.utility_function import rubi_exp
    >>> isinstance(rubi_exp(2), Pow)
    True

    """
    @classmethod
    def eval(cls, *args):
        return Pow(_E, args[0])

class rubi_log(Function):
    """
    For rule matching different `exp` has been used. So for proper results,
    `log` is modified little only for case when it encounters rubi's `exp`.
    For other cases it is same.

    Examples
    ========

    >>> from sympy.integrals.rubi.utility_function import rubi_exp, rubi_log
    >>> a = rubi_exp(2)
    >>> rubi_log(a)
    2

    """
    @classmethod
    def eval(cls, *args):
        if args[0].has(_E):
            return sym_log(args[0]).doit()
        else:
            return sym_log(args[0])

if matchpy:
    from matchpy import Arity, Operation, CustomConstraint, Pattern, ReplacementRule, ManyToOneReplacer
    from sympy.integrals.rubi.symbol import WC
    from matchpy import is_match, replace_all

    class UtilityOperator(Operation):
        name = 'UtilityOperator'
        arity = Arity.variadic
        commutative = False
        associative = True

    Operation.register(rubi_log)
    Operation.register(rubi_exp)

    A_, B_, C_, F_, G_, a_, b_, c_, d_, e_, f_, g_, h_, i_, j_, k_, l_, m_, \
    n_, p_, q_, r_, t_, u_, v_, s_, w_, x_, z_ = [WC(i) for i in 'ABCFGabcdefghijklmnpqrtuvswxz']
    a, b, c, d, e = symbols('a b c d e')


Int = Integral


def replace_pow_exp(z):
    """
    This function converts back rubi's `exp` to general sympy's `exp`.

    Examples
    ========

    >>> from sympy.integrals.rubi.utility_function import rubi_exp, replace_pow_exp
    >>> expr = rubi_exp(5)
    >>> expr
    E**5
    >>> replace_pow_exp(expr)
    exp(5)

    """
    z = S(z)
    if z.has(_E):
        z = z.replace(_E, E)
    return z

def Simplify(expr):
    expr = simplify(expr)
    return expr

def Set(expr, value):
    return {expr: value}

def With(subs, expr):
    if isinstance(subs, dict):
        k = list(subs.keys())[0]
        expr = expr.xreplace({k: subs[k]})
    else:
        for i in subs:
            k = list(i.keys())[0]
            expr = expr.xreplace({k: i[k]})
    return expr

def Module(subs, expr):
    return With(subs, expr)

def Scan(f, expr):
    # evaluates f applied to each element of expr in turn.
    for i in expr:
        yield f(i)

def MapAnd(f, l, x=None):
    # MapAnd[f,l] applies f to the elements of list l until False is returned; else returns True
    if x:
        for i in l:
            if f(i, x) == False:
                return False
        return True
    else:
        for i in l:
            if f(i) == False:
                return False
        return True

def FalseQ(u):
    if isinstance(u, (Dict, dict)):
        return FalseQ(*list(u.values()))

    return u == False

def ZeroQ(*expr):
    if len(expr) == 1:
        if isinstance(expr[0], list):
            return list(ZeroQ(i) for i in expr[0])
        else:

            return Simplify(expr[0]) == 0
    else:
        return all(ZeroQ(i) for i in expr)

def OneQ(a):
    if a == S(1):
        return True
    return False

def NegativeQ(u):
    u = Simplify(u)
    if u in (zoo, oo):
        return False
    if u.is_comparable:
        res = u < 0
        if not res.is_Relational:
            return res
    return False

def NonzeroQ(expr):
    return Simplify(expr) != 0


def FreeQ(nodes, var):
    if isinstance(nodes, list):
        return not any(S(expr).has(var) for expr in nodes)
    else:
        nodes = S(nodes)
        return not nodes.has(var)

def NFreeQ(nodes, var):
    """ Note that in rubi 4.10.8 this function was not defined in `Integration Utility Functions.m`,
    but was used in rules. So explicitly its returning `False`
    """
    return False
    # return not FreeQ(nodes, var)

def List(*var):
    return list(var)

def PositiveQ(var):
    var = Simplify(var)
    if var in (zoo, oo):
        return False
    if var.is_comparable:
        res = var > 0
        if not res.is_Relational:
            return res
    return False

def PositiveIntegerQ(*args):
    return all(var.is_Integer and PositiveQ(var) for var in args)

def NegativeIntegerQ(*args):
    return all(var.is_Integer and NegativeQ(var) for var in args)

def IntegerQ(var):
    var = Simplify(var)
    if isinstance(var, (int, Integer)):
        return True
    else:
        return var.is_Integer

def IntegersQ(*var):
    return all(IntegerQ(i) for i in var)

def _ComplexNumberQ(var):
    i = S(im(var))
    if isinstance(i, (Integer, Float)):
        return i != 0
    else:
        return False

def ComplexNumberQ(*var):
    """
    ComplexNumberQ(m, n,...) returns True if m, n, ... are all explicit complex numbers, else it returns False.

    Examples
    ========

    >>> from sympy.integrals.rubi.utility_function import ComplexNumberQ
    >>> from sympy import I
    >>> ComplexNumberQ(1 + I*2, I)
    True
    >>> ComplexNumberQ(2, I)
    False

    """
    return all(_ComplexNumberQ(i) for i in var)

def PureComplexNumberQ(*var):
    return all((_ComplexNumberQ(i) and re(i)==0) for i in var)

def RealNumericQ(u):
    return u.is_real

def PositiveOrZeroQ(u):
    return u.is_real and u >= 0

def NegativeOrZeroQ(u):
    return u.is_real and u <= 0

def FractionOrNegativeQ(u):
    return FractionQ(u) or NegativeQ(u)

def NegQ(var):
    return Not(PosQ(var)) and NonzeroQ(var)


def Equal(a, b):
    return a == b

def Unequal(a, b):
    return a != b

def IntPart(u):
    # IntPart[u] returns the sum of the integer terms of u.
    if ProductQ(u):
        if IntegerQ(First(u)):
            return First(u)*IntPart(Rest(u))
    elif IntegerQ(u):
        return u
    elif FractionQ(u):
        return IntegerPart(u)
    elif SumQ(u):
        res = 0
        for i in u.args:
            res += IntPart(i)
        return res
    return 0

def FracPart(u):
    # FracPart[u] returns the sum of the non-integer terms of u.
    if ProductQ(u):
        if IntegerQ(First(u)):
            return First(u)*FracPart(Rest(u))

    if IntegerQ(u):
        return 0
    elif FractionQ(u):
        return FractionalPart(u)
    elif SumQ(u):
        res = 0
        for i in u.args:
            res += FracPart(i)
        return res
    else:
        return u

def RationalQ(*nodes):
    return all(var.is_Rational for var in nodes)

def ProductQ(expr):
    return S(expr).is_Mul

def SumQ(expr):
    return expr.is_Add

def NonsumQ(expr):
    return not SumQ(expr)

def Subst(a, x, y):
    if None in [a, x, y]:
        return None
    if a.has(Function('Integrate')):
        # substituting in `Function(Integrate)` won't take care of properties of Integral
        a = a.replace(Function('Integrate'), Integral)
    return a.subs(x, y)
    # return a.xreplace({x: y})

def First(expr, d=None):
    """
    Gives the first element if it exists, or d otherwise.

    Examples
    ========

    >>> from sympy.integrals.rubi.utility_function import First
    >>> from sympy.abc import  a, b, c
    >>> First(a + b + c)
    a
    >>> First(a*b*c)
    a

    """
    if isinstance(expr, list):
        return expr[0]
    if isinstance(expr, Symbol):
        return expr
    else:
        if SumQ(expr) or ProductQ(expr):
            l = Sort(expr.args)
            return l[0]
        else:
            return expr.args[0]

def Rest(expr):
    """
    Gives rest of the elements if it exists

    Examples
    ========

    >>> from sympy.integrals.rubi.utility_function import Rest
    >>> from sympy.abc import  a, b, c
    >>> Rest(a + b + c)
    b + c
    >>> Rest(a*b*c)
    b*c

    """
    if isinstance(expr, list):
        return expr[1:]
    else:
        if SumQ(expr) or ProductQ(expr):
            l = Sort(expr.args)
            return expr.func(*l[1:])
        else:
            return expr.args[1]

def SqrtNumberQ(expr):
    # SqrtNumberQ[u] returns True if u^2 is a rational number; else it returns False.
    if PowerQ(expr):
        m = expr.base
        n = expr.exp
        return (IntegerQ(n) and SqrtNumberQ(m)) or (IntegerQ(n-S(1)/2) and RationalQ(m))
    elif expr.is_Mul:
        return all(SqrtNumberQ(i) for i in expr.args)
    else:
        return RationalQ(expr) or expr == I

def SqrtNumberSumQ(u):
    return SumQ(u) and SqrtNumberQ(First(u)) and SqrtNumberQ(Rest(u)) or ProductQ(u) and SqrtNumberQ(First(u)) and SqrtNumberSumQ(Rest(u))

def LinearQ(expr, x):
    """
    LinearQ(expr, x) returns True iff u is a polynomial of degree 1.

    Examples
    ========

    >>> from sympy.integrals.rubi.utility_function import LinearQ
    >>> from sympy.abc import  x, y, a
    >>> LinearQ(a, x)
    False
    >>> LinearQ(3*x + y**2, x)
    True
    >>> LinearQ(3*x + y**2, y)
    False

    """
    if isinstance(expr, list):
        return all(LinearQ(i, x) for i in expr)
    elif expr.is_polynomial(x):
        if degree(Poly(expr, x), gen=x) == 1:
            return True
    return False

def Sqrt(a):
    return sqrt(a)

def ArcCosh(a):
    return acosh(a)

class Util_Coefficient(Function):
<<<<<<< HEAD
    def doit(self, **hints):
=======
    def _eval_doit(self, **hints):
>>>>>>> bc2e7c93
        if len(self.args) == 2:
            n = 1
        else:
            n = Simplify(self.args[2])

        if NumericQ(n):
            expr = expand(self.args[0])
            if isinstance(n, (int, Integer)):
                return expr.coeff(self.args[1], n)
            else:
                return expr.coeff(self.args[1]**n)
        else:
            return self

def Coefficient(expr, var, n=1):
    """
    Coefficient(expr, var) gives the coefficient of form in the polynomial expr.
    Coefficient(expr, var, n) gives the coefficient of var**n in expr.

    Examples
    ========

    >>> from sympy.integrals.rubi.utility_function import Coefficient
    >>> from sympy.abc import  x, a, b, c
    >>> Coefficient(7 + 2*x + 4*x**3, x, 1)
    2
    >>> Coefficient(a + b*x + c*x**3, x, 0)
    a
    >>> Coefficient(a + b*x + c*x**3, x, 4)
    0
    >>> Coefficient(b*x + c*x**3, x, 3)
    c

    """
    if NumericQ(n):
        if expr == 0 or n in (zoo, oo):
            return 0
        expr = expand(expr)
        if isinstance(n, (int, Integer)):
            return expr.coeff(var, n)
        else:
            return expr.coeff(var**n)

    return Util_Coefficient(expr, var, n)

def Denominator(var):
    var = Simplify(var)
    if isinstance(var, Pow):
        if isinstance(var.exp, Integer):
            if var.exp > 0:
                return Pow(Denominator(var.base), var.exp)
            elif var.exp < 0:
                return Pow(Numerator(var.base), -1*var.exp)
    elif isinstance(var, Add):
        var = factor(var)
    return fraction(var)[1]

def Hypergeometric2F1(a, b, c, z):
    return hyper([a, b], [c], z)

def Not(var):
    if isinstance(var, bool):
        return not var
    elif var.is_Relational:
        var = False
    return not var


def FractionalPart(a):
    return frac(a)

def IntegerPart(a):
    return floor(a)

def AppellF1(a, b1, b2, c, x, y):
    return appellf1(a, b1, b2, c, x, y)

def EllipticPi(*args):
    return elliptic_pi(*args)

def EllipticE(*args):
    return elliptic_e(*args)

def EllipticF(Phi, m):
    return elliptic_f(Phi, m)

def ArcTan(a, b = None):
    if b is None:
        return atan(a)
    else:
        return atan2(a, b)

def ArcCot(a):
    return acot(a)

def ArcCoth(a):
    return acoth(a)

def ArcTanh(a):
    return atanh(a)

def ArcSin(a):
    return asin(a)

def ArcSinh(a):
    return asinh(a)

def ArcCos(a):
    return acos(a)

def ArcCsc(a):
    return acsc(a)

def ArcSec(a):
    return asec(a)

def ArcCsch(a):
    return acsch(a)

def ArcSech(a):
    return asech(a)

def Sinh(u):
    return sinh(u)

def Tanh(u):
    return tanh(u)

def Cosh(u):
    return cosh(u)

def Sech(u):
    return sech(u)

def Csch(u):
    return csch(u)

def Coth(u):
    return coth(u)

def LessEqual(*args):
    for i in range(0, len(args) - 1):
        try:
            if args[i] > args[i + 1]:
                return False
        except (IndexError, NotImplementedError):
            return False
    return True

def Less(*args):
    for i in range(0, len(args) - 1):
        try:
            if args[i] >= args[i + 1]:
                return False
        except (IndexError, NotImplementedError):
            return False
    return True

def Greater(*args):
    for i in range(0, len(args) - 1):
        try:
            if args[i] <= args[i + 1]:
                return False
        except (IndexError, NotImplementedError):
            return False
    return True

def GreaterEqual(*args):
    for i in range(0, len(args) - 1):
        try:
            if args[i] < args[i + 1]:
                return False
        except (IndexError, NotImplementedError):
            return False
    return True

def FractionQ(*args):
    """
    FractionQ(m, n,...) returns True if m, n, ... are all explicit fractions, else it returns False.

    Examples
    ========

    >>> from sympy import S
    >>> from sympy.integrals.rubi.utility_function import FractionQ
    >>> FractionQ(S('3'))
    False
    >>> FractionQ(S('3')/S('2'))
    True

    """
    return all(i.is_Rational for i in args) and all(Denominator(i) != S(1) for i in args)

def IntLinearcQ(a, b, c, d, m, n, x):
    # returns True iff (a+b*x)^m*(c+d*x)^n is integrable wrt x in terms of non-hypergeometric functions.
    return IntegerQ(m) or IntegerQ(n) or IntegersQ(S(3)*m, S(3)*n) or IntegersQ(S(4)*m, S(4)*n) or IntegersQ(S(2)*m, S(6)*n) or IntegersQ(S(6)*m, S(2)*n) or IntegerQ(m + n)

Defer = UnevaluatedExpr

def Expand(expr):
    return expr.expand()

def IndependentQ(u, x):
    """
    If u is free from x IndependentQ(u, x) returns True else False.

    Examples
    ========

    >>> from sympy.integrals.rubi.utility_function import IndependentQ
    >>> from sympy.abc import  x, a, b
    >>> IndependentQ(a + b*x, x)
    False
    >>> IndependentQ(a + b, x)
    True

    """
    return FreeQ(u, x)

def PowerQ(expr):
    return expr.is_Pow or ExpQ(expr)

def IntegerPowerQ(u):
    if isinstance(u, sym_exp): #special case for exp
        return IntegerQ(u.args[0])
    return PowerQ(u) and IntegerQ(u.args[1])

def PositiveIntegerPowerQ(u):
    if isinstance(u, sym_exp):
        return IntegerQ(u.args[0]) and PositiveQ(u.args[0])
    return PowerQ(u) and IntegerQ(u.args[1]) and PositiveQ(u.args[1])

def FractionalPowerQ(u):
    if isinstance(u, sym_exp):
        return FractionQ(u.args[0])
    return PowerQ(u) and FractionQ(u.args[1])

def AtomQ(expr):
    expr = sympify(expr)
    if isinstance(expr, list):
        return False
    if expr in [None, True, False, _E]: # [None, True, False] are atoms in mathematica and _E is also an atom
        return True
    # elif isinstance(expr, list):
    #     return all(AtomQ(i) for i in expr)
    else:
        return expr.is_Atom

def ExpQ(u):
    u = replace_pow_exp(u)
    return Head(u) in (sym_exp, rubi_exp)

def LogQ(u):
    return u.func in (sym_log, Log)

def Head(u):
    return u.func

def MemberQ(l, u):
    if isinstance(l, list):
        return u in l
    else:
        return u in l.args

def TrigQ(u):
    if AtomQ(u):
        x = u
    else:
        x = Head(u)
    return MemberQ([sin, cos, tan, cot, sec, csc], x)

def SinQ(u):
    return Head(u) == sin

def CosQ(u):
    return Head(u) == cos

def TanQ(u):
    return Head(u) == tan

def CotQ(u):
    return Head(u) == cot

def SecQ(u):
    return Head(u) == sec

def CscQ(u):
    return Head(u) == csc

def Sin(u):
    return sin(u)

def Cos(u):
    return cos(u)

def Tan(u):
    return tan(u)

def Cot(u):
    return cot(u)

def Sec(u):
    return sec(u)

def Csc(u):
    return csc(u)

def HyperbolicQ(u):
    if AtomQ(u):
        x = u
    else:
        x = Head(u)
    return MemberQ([sinh, cosh, tanh, coth, sech, csch], x)

def SinhQ(u):
    return Head(u) == sinh

def CoshQ(u):
    return Head(u) == cosh

def TanhQ(u):
    return Head(u) == tanh

def CothQ(u):
    return Head(u) == coth

def SechQ(u):
    return Head(u) == sech

def CschQ(u):
    return Head(u) == csch

def InverseTrigQ(u):
    if AtomQ(u):
        x = u
    else:
        x = Head(u)
    return MemberQ([asin, acos, atan, acot, asec, acsc], x)

def SinCosQ(f):
    return MemberQ([sin, cos, sec, csc], Head(f))

def SinhCoshQ(f):
    return MemberQ([sinh, cosh, sech, csch], Head(f))

def LeafCount(expr):
    return len(list(postorder_traversal(expr)))

def Numerator(u):
    u = Simplify(u)
    if isinstance(u, Pow):
        if isinstance(u.exp, Integer):
            if u.exp > 0:
                return Pow(Numerator(u.base), u.exp)
            elif u.exp < 0:
                return Pow(Denominator(u.base), -1*u.exp)
    elif isinstance(u, Add):
        u = factor(u)
    return fraction(u)[0]

def NumberQ(u):
    if isinstance(u, (int, float)):
        return True
    return u.is_number

def NumericQ(u):
    return N(u).is_number

def Length(expr):
    """
    Returns number of elements in the expression just as sympy's len.

    Examples
    ========

    >>> from sympy.integrals.rubi.utility_function import Length
    >>> from sympy.abc import  x, a, b
    >>> from sympy import cos, sin
    >>> Length(a + b)
    2
    >>> Length(sin(a)*cos(a))
    2

    """
    if isinstance(expr, list):
        return len(expr)
    return len(expr.args)

def ListQ(u):
    return isinstance(u, list)

def Im(u):
    u = S(u)
    return im(u.doit())

def Re(u):
    u = S(u)
    return re(u.doit())

def InverseHyperbolicQ(u):
    if not u.is_Atom:
        u = Head(u)
    return u in [acosh, asinh, atanh, acoth, acsch, acsch]

def InverseFunctionQ(u):
    # returns True if u is a call on an inverse function; else returns False.
    return LogQ(u) or InverseTrigQ(u) and Length(u) <= 1 or InverseHyperbolicQ(u) or u.func == polylog

def TrigHyperbolicFreeQ(u, x):
    # If u is free of trig, hyperbolic and calculus functions involving x, TrigHyperbolicFreeQ[u,x] returns true; else it returns False.
    if AtomQ(u):
        return True
    else:
        if TrigQ(u) | HyperbolicQ(u) | CalculusQ(u):
            return FreeQ(u, x)
        else:
            for i in u.args:
                if not TrigHyperbolicFreeQ(i, x):
                    return False
            return True

def InverseFunctionFreeQ(u, x):
    # If u is free of inverse, calculus and hypergeometric functions involving x, InverseFunctionFreeQ[u,x] returns true; else it returns False.
    if AtomQ(u):
        return True
    else:
        if InverseFunctionQ(u) or CalculusQ(u) or u.func == hyper or u.func == appellf1:
            return FreeQ(u, x)
        else:
            for i in u.args:
                if not ElementaryFunctionQ(i):
                    return False
            return True

def RealQ(u):
    if ListQ(u):
        return MapAnd(RealQ, u)
    elif NumericQ(u):
        return ZeroQ(Im(N(u)))
    elif PowerQ(u):
        u = u.base
        v = u.exp
        return RealQ(u) & RealQ(v) & (IntegerQ(v) | PositiveOrZeroQ(u))
    elif u.is_Mul:
        return all(RealQ(i) for i in u.args)
    elif u.is_Add:
        return all(RealQ(i) for i in u.args)
    elif u.is_Function:
        f = u.func
        u = u.args[0]
        if f in [sin, cos, tan, cot, sec, csc, atan, acot, erf]:
            return RealQ(u)
        else:
            if f in [asin, acos]:
                return LE(-1, u, 1)
            else:
                if f == sym_log:
                    return PositiveOrZeroQ(u)
                else:
                    return False
    else:
        return False

def EqQ(u, v):
    return ZeroQ(u - v)

def FractionalPowerFreeQ(u):
    if AtomQ(u):
        return True
    elif FractionalPowerQ(u):
        return False

def ComplexFreeQ(u):
    if AtomQ(u) and Not(ComplexNumberQ(u)):
        return True
    else:
         return False

def PolynomialQ(u, x = None):
    if x is None :
        return u.is_polynomial()
    if isinstance(x, Pow):
        if isinstance(x.exp, Integer):
            deg = degree(u, x.base)
            if u.is_polynomial(x):
                if deg % x.exp !=0 :
                    return False
                try:
                    p = Poly(u, x.base)
                except PolynomialError:
                    return False

                c_list = p.all_coeffs()
                coeff_list = c_list[:-1:x.exp]
                coeff_list += [c_list[-1]]
                for i in coeff_list:
                    if not i == 0:
                        index = c_list.index(i)
                        c_list[index] = 0

                if all(i == 0 for i in c_list):
                    return True
                else:
                    return False

            else:
                return False

        elif isinstance(x.exp, (Float, Rational)): #not full - proof
            if FreeQ(simplify(u), x.base) and Exponent(u, x.base) == 0:
                if not all(FreeQ(u, i) for i in x.base.free_symbols):
                    return False

    if isinstance(x, Mul):
        return all(PolynomialQ(u, i) for i in x.args)

    return u.is_polynomial(x)

def FactorSquareFree(u):
    return sqf(u)

def PowerOfLinearQ(expr, x):
    u = Wild('u')
    w = Wild('w')
    m = Wild('m')
    n = Wild('n')
    Match = expr.match(u**m)
    if PolynomialQ(Match[u], x) and FreeQ(Match[m], x):
        if IntegerQ(Match[m]):
            e = FactorSquareFree(Match[u]).match(w**n)
            if FreeQ(e[n], x) and LinearQ(e[w], x):
                return True
            else:
                return False
        else:
            return LinearQ(Match[u], x)
    else:
        return False

def Exponent(expr, x):
    expr = Expand(S(expr))
    if S(expr).is_number or (not expr.has(x)):
        return 0
    if PolynomialQ(expr, x):
        if isinstance(x, Rational):
            return degree(Poly(expr, x), x)
        return degree(expr, gen = x)
    else:
        return 0

def ExponentList(expr, x):
    expr = Expand(S(expr))
    if S(expr).is_number or (not expr.has(x)):
        return [0]
    if expr.is_Add:
        expr = collect(expr, x)
        lst = []
        k = 1
        for t in expr.args:
            if t.has(x):
                if isinstance(x, Rational):
                    lst += [degree(Poly(t, x), x)]
                else:
                    lst += [degree(t, gen = x)]
            else:
                if k == 1:
                    lst += [0]
                    k += 1
        lst.sort()
        return lst
    else:
        if isinstance(x, Rational):
            return [degree(Poly(expr, x), x)]
        else:
            return [degree(expr, gen = x)]

def QuadraticQ(u, x):
    # QuadraticQ(u, x) returns True iff u is a polynomial of degree 2 and not a monomial of the form a x^2
    if ListQ(u):
        for expr in u:
            if Not(PolyQ(expr, x, 2) and Not(Coefficient(expr, x, 0) == 0 and Coefficient(expr, x, 1) == 0)):
                return False
        return True
    else:
        return PolyQ(u, x, 2) and Not(Coefficient(u, x, 0) == 0 and Coefficient(u, x, 1) == 0)

def LinearPairQ(u, v, x):
    # LinearPairQ(u, v, x) returns True iff u and v are linear not equal x but u/v is a constant wrt x
    return LinearQ(u, x) and LinearQ(v, x) and NonzeroQ(u-x) and ZeroQ(Coefficient(u, x, 0)*Coefficient(v, x, 1)-Coefficient(u, x, 1)*Coefficient(v, x, 0))

def BinomialParts(u, x):
    if PolynomialQ(u, x):
        if Exponent(u, x) > 0:
            lst = ExponentList(u, x)
            if len(lst)==1:
                return [0, Coefficient(u, x, Exponent(u, x)), Exponent(u, x)]
            elif len(lst) == 2 and lst[0] == 0:
                return [Coefficient(u, x, 0), Coefficient(u, x, Exponent(u, x)), Exponent(u, x)]
            else:
                return False
        else:
            return False
    elif PowerQ(u):
        if u.base == x and FreeQ(u.exp, x):
            return [0, 1, u.exp]
        else:
            return False
    elif ProductQ(u):
        if FreeQ(First(u), x):
            lst2 = BinomialParts(Rest(u), x)
            if AtomQ(lst2):
                return False
            else:
                return [First(u)*lst2[0], First(u)*lst2[1], lst2[2]]
        elif FreeQ(Rest(u), x):
            lst1 = BinomialParts(First(u), x)
            if AtomQ(lst1):
                return False
            else:
                return [Rest(u)*lst1[0], Rest(u)*lst1[1], lst1[2]]
        lst1 = BinomialParts(First(u), x)
        if AtomQ(lst1):
            return False
        lst2 = BinomialParts(Rest(u), x)
        if AtomQ(lst2):
            return False
        a = lst1[0]
        b = lst1[1]
        m = lst1[2]
        c = lst2[0]
        d = lst2[1]
        n = lst2[2]
        if ZeroQ(a):
            if ZeroQ(c):
                return [0, b*d, m + n]
            elif ZeroQ(m + n):
                return [b*d, b*c, m]
            else:
                return False
        if ZeroQ(c):
            if ZeroQ(m + n):
                return [b*d, a*d, n]
            else:
                return False
        if EqQ(m, n) and ZeroQ(a*d + b*c):
            return [a*c, b*d, 2*m]
        else:
            return False
    elif SumQ(u):
        if FreeQ(First(u),x):
            lst2 = BinomialParts(Rest(u), x)
            if AtomQ(lst2):
                return False
            else:
                return [First(u) + lst2[0], lst2[1], lst2[2]]
        elif FreeQ(Rest(u), x):
            lst1 = BinomialParts(First(u), x)
            if AtomQ(lst1):
                return False
            else:
                return[Rest(u) + lst1[0], lst1[1], lst1[2]]
        lst1 = BinomialParts(First(u), x)
        if AtomQ(lst1):
            return False
        lst2 = BinomialParts(Rest(u),x)
        if AtomQ(lst2):
            return False
        if EqQ(lst1[2], lst2[2]):
            return [lst1[0] + lst2[0], lst1[1] + lst2[1], lst1[2]]
        else:
            return False
    else:
        return False

def TrinomialParts(u, x):
    # If u is equivalent to a trinomial of the form a + b*x^n + c*x^(2*n) where n!=0, b!=0 and c!=0, TrinomialParts[u,x] returns the list {a,b,c,n}; else it returns False.
    u = sympify(u)
    if PolynomialQ(u, x):
        lst = CoefficientList(u, x)
        if len(lst)<3 or EvenQ(sympify(len(lst))) or ZeroQ((len(lst)+1)/2):
            return False
        #Catch(
         #   Scan(Function(if ZeroQ(lst), Null, Throw(False), Drop(Drop(Drop(lst, [(len(lst)+1)/2]), 1), -1];
          #  [First(lst), lst[(len(lst)+1)/2], Last(lst), (len(lst)-1)/2]):
    if PowerQ(u):
        if EqQ(u.exp, 2):
            lst = BinomialParts(u.base, x)
            if not lst or ZeroQ(lst[0]):
                return False
            else:
                return [lst[0]**2, 2*lst[0]*lst[1], lst[1]**2, lst[2]]
        else:
            return False
    if ProductQ(u):
        if FreeQ(First(u), x):
            lst2 = TrinomialParts(Rest(u), x)
            if not lst2:
                return False
            else:
                return [First(u)*lst2[0], First(u)*lst2[1], First(u)*lst2[2], lst2[3]]
        if FreeQ(Rest(u), x):
            lst1 = TrinomialParts(First(u), x)
            if not lst1:
                return False
            else:
                return [Rest(u)*lst1[0], Rest(u)*lst1[1], Rest(u)*lst1[2], lst1[3]]
        lst1 = BinomialParts(First(u), x)
        if not lst1:
            return False
        lst2 = BinomialParts(Rest(u), x)
        if not lst2:
            return False
        a = lst1[0]
        b = lst1[1]
        m = lst1[2]
        c = lst2[0]
        d = lst2[1]
        n = lst2[2]
        if EqQ(m, n) and NonzeroQ(a*d+b*c):
            return [a*c, a*d + b*c, b*d, m]
        else:
            return False
    if SumQ(u):
        if FreeQ(First(u), x):
            lst2 = TrinomialParts(Rest(u), x)
            if not lst2:
                return False
            else:
                return [First(u)+lst2[0], lst2[1], lst2[2], lst2[3]]
        if FreeQ(Rest(u), x):
            lst1 = TrinomialParts(First(u), x)
            if not lst1:
                return False
            else:
                return [Rest(u)+lst1[0], lst1[1], lst1[2], lst1[3]]
        lst1 = TrinomialParts(First(u), x)
        if not lst1:
            lst3 = BinomialParts(First(u), x)
            if not lst3:
                return False
            lst2 = TrinomialParts(Rest(u), x)
            if not lst2:
                lst4 = BinomialParts(Rest(u), x)
                if not lst4:
                    return False
                if EqQ(lst3[2], 2*lst4[2]):
                    return [lst3[0]+lst4[0], lst4[1], lst3[1], lst4[2]]
                if EqQ(lst4[2], 2*lst3[2]):
                    return [lst3[0]+lst4[0], lst3[1], lst4[1], lst3[2]]
                else:
                    return False
            if EqQ(lst3[2], lst2[3]) and NonzeroQ(lst3[1]+lst2[1]):
                return [lst3[0]+lst2[0], lst3[1]+lst2[1], lst2[2], lst2[3]]
            if EqQ(lst3[2], 2*lst2[3]) and NonzeroQ(lst3[1]+lst2[2]):
                return [lst3[0]+lst2[0], lst2[1], lst3[1]+lst2[2], lst2[3]]
            else:
                return False
        lst2 = TrinomialParts(Rest(u), x)
        if AtomQ(lst2):
            lst4 = BinomialParts(Rest(u), x)
            if not lst4:
                return False
            if EqQ(lst4[2], lst1[3]) and NonzeroQ(lst1[1]+lst4[0]):
                return [lst1[0]+lst4[0], lst1[1]+lst4[1], lst1[2], lst1[3]]
            if EqQ(lst4[2], 2*lst1[3]) and NonzeroQ(lst1[2]+lst4[1]):
                return [lst1[0]+lst4[0], lst1[1], lst1[2]+lst4[1], lst1[3]]
            else:
                return False
        if EqQ(lst1[3], lst2[3]) and NonzeroQ(lst1[1]+lst2[1]) and NonzeroQ(lst1[2]+lst2[2]):
            return [lst1[0]+lst2[0], lst1[1]+lst2[1], lst1[2]+lst2[2], lst1[3]]
        else:
            return False
    else:
        return False

def PolyQ(u, x, n=None):
    # returns True iff u is a polynomial of degree n.
    if ListQ(u):
        return all(PolyQ(i, x) for i in u)

    if n is None:
        if u == x:
            return False
        elif isinstance(x, Pow):
            n = x.exp
            x_base = x.base
            if FreeQ(n, x_base):
                if PositiveIntegerQ(n):
                    return PolyQ(u, x_base) and (PolynomialQ(u, x) or PolynomialQ(Together(u), x))
                elif AtomQ(n):
                    return PolynomialQ(u, x) and FreeQ(CoefficientList(u, x), x_base)
                else:
                    return False

        return PolynomialQ(u, x) or PolynomialQ(u, Together(x))

    else:
        return PolynomialQ(u, x) and Coefficient(u, x, n) != 0 and Exponent(u, x) == n


def EvenQ(u):
    # gives True if expr is an even integer, and False otherwise.
    return isinstance(u, (Integer, int)) and u%2 == 0

def OddQ(u):
    # gives True if expr is an odd integer, and False otherwise.

    return isinstance(u, (Integer, int)) and u%2 == 1

def PerfectSquareQ(u):
    # (* If u is a rational number whose squareroot is rational or if u is of the form u1^n1 u2^n2 ...
    # and n1, n2, ... are even, PerfectSquareQ[u] returns True; else it returns False. *)
    if RationalQ(u):
        return Greater(u, 0) and RationalQ(Sqrt(u))
    elif PowerQ(u):
        return EvenQ(u.exp)
    elif ProductQ(u):
        return PerfectSquareQ(First(u)) and PerfectSquareQ(Rest(u))
    elif SumQ(u):
        s = Simplify(u)
        if NonsumQ(s):
            return PerfectSquareQ(s)
        return False
    else:
        return False

def NiceSqrtAuxQ(u):
    if RationalQ(u):
        return u > 0
    elif PowerQ(u):
        return EvenQ(u.exp)
    elif ProductQ(u):
        return NiceSqrtAuxQ(First(u)) and NiceSqrtAuxQ(Rest(u))
    elif SumQ(u):
        s = Simplify(u)
        return  NonsumQ(s) and NiceSqrtAuxQ(s)
    else:
        return False

def NiceSqrtQ(u):
    return Not(NegativeQ(u)) and NiceSqrtAuxQ(u)

def Together(u):
    return factor(u)

def PosAux(u):
    if RationalQ(u):
        return u>0
    elif NumberQ(u):
        if ZeroQ(Re(u)):
            return Im(u) > 0
        else:
            return Re(u) > 0
    elif NumericQ(u):
        v = N(u)
        if ZeroQ(Re(v)):
            return Im(v) > 0
        else:
            return Re(v) > 0
    elif PowerQ(u):
        if OddQ(u.exp):
            return PosAux(u.base)
        else:
            return True
    elif ProductQ(u):
        if PosAux(First(u)):
            return PosAux(Rest(u))
        else:
            return not PosAux(Rest(u))
    elif SumQ(u):
        return PosAux(First(u))
    else:
        res = u > 0
        if res in(True, False):
            return res
        return True

def PosQ(u):
    # If u is not 0 and has a positive form, PosQ[u] returns True, else it returns False.
    return PosAux(TogetherSimplify(u))

def CoefficientList(u, x):
    if PolynomialQ(u, x):
        return list(reversed(Poly(u, x).all_coeffs()))
    else:
        return []

def ReplaceAll(expr, args):
    if isinstance(args, list):
        n_args = {}
        for i in args:
            n_args.update(i)
        return expr.subs(n_args)
    return expr.subs(args)

def ExpandLinearProduct(v, u, a, b, x):
    # If u is a polynomial in x, ExpandLinearProduct[v,u,a,b,x] expands v*u into a sum of terms of the form c*v*(a+b*x)^n.
    if FreeQ([a, b], x) and PolynomialQ(u, x):
        lst = CoefficientList(ReplaceAll(u, {x: (x - a)/b}), x)
        lst = [SimplifyTerm(i, x) for i in lst]
        res = 0
        for k in range(1, len(lst)+1):
            res = res + Simplify(v*lst[k-1]*(a + b*x)**(k - 1))
        return res
    return u*v

def GCD(*args):
    args = S(args)
    if len(args) == 1:
        if isinstance(args[0], (int, Integer)):
            return args[0]
        else:
            return S(1)
    return gcd(*args)

def ContentFactor(expn):
    return factor_terms(expn)

def NumericFactor(u):
    # returns the real numeric factor of u.
    if NumberQ(u):
        if ZeroQ(Im(u)):
            return u
        elif ZeroQ(Re(u)):
            return Im(u)
        else:
            return S(1)
    elif PowerQ(u):
        if RationalQ(u.base) and RationalQ(u.exp):
            if u.exp > 0:
                return 1/Denominator(u.base)
            else:
                return 1/(1/Denominator(u.base))
        else:
            return S(1)
    elif ProductQ(u):
        return Mul(*[NumericFactor(i) for i in u.args])
    elif SumQ(u):
        if LeafCount(u) < 50:
            c = ContentFactor(u)
            if SumQ(c):
                return S(1)
            else:
                return NumericFactor(c)
        else:
            m = NumericFactor(First(u))
            n = NumericFactor(Rest(u))
            if m < 0 and n < 0:
                return -GCD(-m, -n)
            else:
                return GCD(m, n)
    return S(1)

def NonnumericFactors(u):
    if NumberQ(u):
        if ZeroQ(Im(u)):
            return S(1)
        elif ZeroQ(Re(u)):
            return I
        return u
    elif PowerQ(u):
        if RationalQ(u.base) and FractionQ(u.exp):
            return u/NumericFactor(u)
        return u
    elif ProductQ(u):
        result = 1
        for i in u.args:
            result *= NonnumericFactors(i)
        return result
    elif SumQ(u):
        if LeafCount(u) < 50:
            i = ContentFactor(u)
            if SumQ(i):
                return u
            else:
                return NonnumericFactors(i)
        n = NumericFactor(u)
        result = 0
        for i in u.args:
            result += i/n
        return result
    return u

def MakeAssocList(u, x, alst=None):
    # (* MakeAssocList[u,x,alst] returns an association list of gensymed symbols with the nonatomic
    # parameters of a u that are not integer powers, products or sums. *)
    if alst is None:
        alst = []
    u = replace_pow_exp(u)
    x = replace_pow_exp(x)
    if AtomQ(u):
        return alst
    elif IntegerPowerQ(u):
        return MakeAssocList(u.base, x, alst)
    elif ProductQ(u) or SumQ(u):
        return MakeAssocList(Rest(u), x, MakeAssocList(First(u), x, alst))
    elif FreeQ(u, x):
        tmp = []
        for i in alst:
            if PowerQ(i):
                if i.exp == u:
                    tmp.append(i)
                    break
            elif len(i.args) > 1: # make sure args has length > 1, else causes index error some times
                if i.args[1] == u:
                    tmp.append(i)
                    break
        if tmp == []:
            alst.append(u)
        return alst
    return alst

def GensymSubst(u, x, alst=None):
    # (* GensymSubst[u,x,alst] returns u with the kernels in alst free of x replaced by gensymed names. *)
    if alst is None:
        alst =[]
    u = replace_pow_exp(u)
    x = replace_pow_exp(x)
    if AtomQ(u):
        return u
    elif IntegerPowerQ(u):
        return GensymSubst(u.base, x, alst)**u.exp
    elif ProductQ(u) or SumQ(u):
        return u.func(*[GensymSubst(i, x, alst) for i in u.args])
    elif FreeQ(u, x):
        tmp = []
        for i in alst:
            if PowerQ(i):
                if i.exp == u:
                    tmp.append(i)
                    break

            elif len(i.args) > 1: # make sure args has length > 1, else causes index error some times
                if i.args[1] == u:
                    tmp.append(i)
                    break
        if tmp == []:
            return u
        return tmp[0][0]
    return u

def KernelSubst(u, x, alst):
    # (* KernelSubst[u,x,alst] returns u with the gensymed names in alst replaced by kernels free of x. *)
    if AtomQ(u):
        tmp = []
        for i in alst:
            if i.args[0] == u:
                tmp.append(i)
                break
        if tmp == []:
            return u
        elif len(tmp[0].args) > 1: # make sure args has length > 1, else causes index error some times
            return tmp[0].args[1]

    elif IntegerPowerQ(u):
        tmp = KernelSubst(u.base, x, alst)
        if u.exp < 0 and ZeroQ(tmp):
            return 'Indeterminate'
        return tmp**u.exp
    elif ProductQ(u) or SumQ(u):
        return u.func(*[KernelSubst(i, x, alst) for i in u.args])
    return u

def ExpandExpression(u, x):
    if AlgebraicFunctionQ(u, x) and Not(RationalFunctionQ(u, x)):
        v = ExpandAlgebraicFunction(u, x)
    else:
        v = S(0)
    if SumQ(v):
        return ExpandCleanup(v, x)
    v = SmartApart(u, x)
    if SumQ(v):
        return ExpandCleanup(v, x)
    v = SmartApart(RationalFunctionFactors(u, x), x, x)
    if SumQ(v):
        w = NonrationalFunctionFactors(u, x)
        return ExpandCleanup(v.func(*[i*w for i in v.args]), x)
    v = Expand(u)
    if SumQ(v):
        return ExpandCleanup(v, x)
    v = Expand(u)
    if SumQ(v):
        return ExpandCleanup(v, x)
    return SimplifyTerm(u, x)

def Apart(u, x):
    if RationalFunctionQ(u, x):
        return apart(u, x)

    return u

def SmartApart(*args):
    if len(args) == 2:
        u, x = args
        alst = MakeAssocList(u, x)
        tmp = KernelSubst(Apart(GensymSubst(u, x, alst), x), x, alst)
        if tmp == 'Indeterminate':
            return u
        return tmp

    u, v, x = args
    alst = MakeAssocList(u, x)
    tmp = KernelSubst(Apart(GensymSubst(u, x, alst), x), x, alst)
    if tmp == 'Indeterminate':
        return u
    return tmp

def MatchQ(expr, pattern, *var):
    # returns the matched arguments after matching pattern with expression
    match = expr.match(pattern)
    if match:
        return tuple(match[i] for i in var)
    else:
        return None

def PolynomialQuotientRemainder(p, q, x):
    return [PolynomialQuotient(p, q, x), PolynomialRemainder(p, q, x)]

def FreeFactors(u, x):
    # returns the product of the factors of u free of x.
    if ProductQ(u):
        result = 1
        for i in u.args:
            if FreeQ(i, x):
                result *= i
        return result
    elif FreeQ(u, x):
        return u
    else:
        return S(1)

def NonfreeFactors(u, x):
    """
    Returns the product of the factors of u not free of x.

    Examples
    ========

    >>> from sympy.integrals.rubi.utility_function import NonfreeFactors
    >>> from sympy.abc import  x, a, b
    >>> NonfreeFactors(a, x)
    1
    >>> NonfreeFactors(x + a, x)
    a + x
    >>> NonfreeFactors(a*b*x, x)
    x

    """
    if ProductQ(u):
        result = 1
        for i in u.args:
            if not FreeQ(i, x):
                result *= i
        return result
    elif FreeQ(u, x):
        return 1
    else:
        return u

def RemoveContentAux(expr, x):
    return RemoveContentAux_replacer.replace(UtilityOperator(expr, x))

def RemoveContent(u, x):
    v = NonfreeFactors(u, x)
    w = Together(v)

    if EqQ(FreeFactors(w, x), 1):
        return RemoveContentAux(v, x)
    else:
        return RemoveContentAux(NonfreeFactors(w, x), x)


def FreeTerms(u, x):
    """
    Returns the sum of the terms of u free of x.

    Examples
    ========

    >>> from sympy.integrals.rubi.utility_function import FreeTerms
    >>> from sympy.abc import  x, a, b
    >>> FreeTerms(a, x)
    a
    >>> FreeTerms(x*a, x)
    0
    >>> FreeTerms(a*x + b, x)
    b

    """
    if SumQ(u):
        result = 0
        for i in u.args:
            if FreeQ(i, x):
                result += i
        return result
    elif FreeQ(u, x):
        return u
    else:
        return 0

def NonfreeTerms(u, x):
    # returns the sum of the terms of u free of x.
    if SumQ(u):
        result = S(0)
        for i in u.args:
            if not FreeQ(i, x):
                result += i
        return result
    elif not FreeQ(u, x):
        return u
    else:
        return S(0)

def ExpandAlgebraicFunction(expr, x):
    if ProductQ(expr):
        u_ = Wild('u', exclude=[x])
        n_ = Wild('n', exclude=[x])
        v_ = Wild('v')
        pattern = u_*v_
        match = expr.match(pattern)
        if match:
            keys = [u_, v_]
            if len(keys) == len(match):
                u, v = tuple([match[i] for i in keys])
                if SumQ(v):
                    u, v = v, u
                if not FreeQ(u, x) and SumQ(u):
                    result = 0
                    for i in u.args:
                        result += i*v
                    return result

        pattern = u_**n_*v_
        match = expr.match(pattern)
        if match:
            keys = [u_, n_, v_]
            if len(keys) == len(match):
                u, n, v = tuple([match[i] for i in keys])
                if PositiveIntegerQ(n) and SumQ(u):
                    w = Expand(u**n)
                    result = 0
                    for i in w.args:
                        result += i*v
                    return result

    return expr

def CollectReciprocals(expr, x):
    # Basis: e/(a+b x)+f/(c+d x)==(c e+a f+(d e+b f) x)/(a c+(b c+a d) x+b d x^2)
    if SumQ(expr):
        u_ = Wild('u')
        a_ = Wild('a', exclude=[x])
        b_ = Wild('b', exclude=[x])
        c_ = Wild('c', exclude=[x])
        d_ = Wild('d', exclude=[x])
        e_ = Wild('e', exclude=[x])
        f_ = Wild('f', exclude=[x])
        pattern = u_ + e_/(a_ + b_*x) + f_/(c_+d_*x)
        match = expr.match(pattern)
        if match:
            try: # .match() does not work peoperly always
                keys = [u_, a_, b_, c_, d_, e_, f_]
                u, a, b, c, d, e, f = tuple([match[i] for i in keys])
                if ZeroQ(b*c + a*d) & ZeroQ(d*e + b*f):
                    return CollectReciprocals(u + (c*e + a*f)/(a*c + b*d*x**2),x)
                elif ZeroQ(b*c + a*d) & ZeroQ(c*e + a*f):
                    return CollectReciprocals(u + (d*e + b*f)*x/(a*c + b*d*x**2),x)
            except:
                pass
    return expr

def ExpandCleanup(u, x):
    v = CollectReciprocals(u, x)
    if SumQ(v):
        res = 0
        for i in v.args:
            res += SimplifyTerm(i, x)
        v = res
        if SumQ(v):
            return UnifySum(v, x)
        else:
            return v
    else:
        return v

def AlgebraicFunctionQ(u, x, flag=False):
    if ListQ(u):
        if u == []:
            return True
        elif AlgebraicFunctionQ(First(u), x, flag):
            return AlgebraicFunctionQ(Rest(u), x, flag)
        else:
            return False

    elif AtomQ(u) or FreeQ(u, x):
        return True
    elif PowerQ(u):
        if RationalQ(u.exp) | flag & FreeQ(u.exp, x):
            return AlgebraicFunctionQ(u.base, x, flag)
    elif ProductQ(u) | SumQ(u):
        for i in u.args:
            if not AlgebraicFunctionQ(i, x, flag):
                return False
        return True

    return False

def Coeff(expr, form, n=1):
    if n == 1:
        return Coefficient(Together(expr), form, n)
    else:
        coef1 = Coefficient(expr, form, n)
        coef2 = Coefficient(Together(expr), form, n)
        if Simplify(coef1 - coef2) == 0:
            return coef1
        else:
            return coef2

def LeadTerm(u):
    if SumQ(u):
        return First(u)
    return u

def RemainingTerms(u):
    if SumQ(u):
        return Rest(u)
    return u

def LeadFactor(u):
    # returns the leading factor of u.
    if ComplexNumberQ(u) and Re(u) == 0:
        if Im(u) == S(1):
            return u
        else:
            return LeadFactor(Im(u))
    elif ProductQ(u):
            return LeadFactor(First(u))
    return u

def RemainingFactors(u):
    # returns the remaining factors of u.
    if ComplexNumberQ(u) and Re(u) == 0:
        if Im(u) == 1:
            return S(1)
        else:
            return I*RemainingFactors(Im(u))
    elif ProductQ(u):
        return RemainingFactors(First(u))*Rest(u)
    return S(1)

def LeadBase(u):
    """
    returns the base of the leading factor of u.

    Examples
    ========

    >>> from sympy.integrals.rubi.utility_function import LeadBase
    >>> from sympy.abc import  a, b, c
    >>> LeadBase(a**b)
    a
    >>> LeadBase(a**b*c)
    a
    """
    v = LeadFactor(u)
    if PowerQ(v):
        return v.base
    return v

def LeadDegree(u):
    # returns the degree of the leading factor of u.
    v = LeadFactor(u)
    if PowerQ(v):
        return v.exp
    return v

def Numer(expr):
    # returns the numerator of u.
    if PowerQ(expr):
        if expr.exp < 0:
            return 1
    if ProductQ(expr):
        return Mul(*[Numer(i) for i in expr.args])
    return Numerator(expr)

def Denom(u):
    # returns the denominator of u
    if PowerQ(u):
        if u.exp < 0:
            return u.args[0]**(-u.args[1])
    elif ProductQ(u):
        return Mul(*[Denom(i) for i in u.args])
    return Denominator(u)

def hypergeom(n, d, z):
    return hyper(n, d, z)

def Expon(expr, form):
    return Exponent(Together(expr), form)

def MergeMonomials(expr, x):
    u_ = Wild('u')
    p_ = Wild('p', exclude=[x, 1, 0])
    a_ = Wild('a', exclude=[x])
    b_ = Wild('b', exclude=[x, 0])
    c_ = Wild('c', exclude=[x])
    d_ = Wild('d', exclude=[x, 0])
    n_ = Wild('n', exclude=[x])
    m_ = Wild('m', exclude=[x])

    # Basis: If  m/n\[Element]\[DoubleStruckCapitalZ], then z^m (c z^n)^p==(c z^n)^(m/n+p)/c^(m/n)
    pattern = u_*(a_ + b_*x)**m_*(c_*(a_ + b_*x)**n_)**p_
    match = expr.match(pattern)
    if match:
        keys = [u_, a_, b_, m_, c_, n_, p_]
        if len(keys) == len(match):
            u, a, b, m, c, n, p = tuple([match[i] for i in keys])
            if IntegerQ(m/n):
                if u*(c*(a + b*x)**n)**(m/n + p)/c**(m/n) is S.NaN:
                    return expr
                else:
                    return u*(c*(a + b*x)**n)**(m/n + p)/c**(m/n)


    # Basis: If  m\[Element]\[DoubleStruckCapitalZ] \[And] b c-a d==0, then (a+b z)^m==b^m/d^m (c+d z)^m
    pattern = u_*(a_ + b_*x)**m_*(c_ + d_*x)**n_
    match = expr.match(pattern)
    if match:
        keys = [u_, a_, b_, m_, c_, d_, n_]
        if len(keys) == len(match):
            u, a, b, m, c, d, n = tuple([match[i] for i in keys])
            if IntegerQ(m) and ZeroQ(b*c - a*d):
                if u*b**m/d**m*(c + d*x)**(m + n) is S.NaN:
                    return expr
                else:
                    return u*b**m/d**m*(c + d*x)**(m + n)
    return expr

def PolynomialDivide(u, v, x):


    quo = PolynomialQuotient(u, v, x)
    rem = PolynomialRemainder(u, v, x)
    s = 0
    for i in ExponentList(quo, x):
        s += Simp(Together(Coefficient(quo, x, i)*x**i), x)
    quo = s
    rem = Together(rem)
    free = FreeFactors(rem, x)
    rem = NonfreeFactors(rem, x)
    monomial = x**Min(ExponentList(rem, x))
    if NegQ(Coefficient(rem, x, 0)):
        monomial = -monomial
    s = 0
    for i in ExponentList(rem, x):
        s += Simp(Together(Coefficient(rem, x, i)*x**i/monomial), x)
    rem = s
    if BinomialQ(v, x):
        return quo + free*monomial*rem/ExpandToSum(v, x)
    else:
        return quo + free*monomial*rem/v



def BinomialQ(u, x, n=None):
    """
    If u is equivalent to an expression of the form a + b*x**n, BinomialQ(u, x, n) returns True, else it returns False.

    Examples
    ========

    >>> from sympy.integrals.rubi.utility_function import BinomialQ
    >>> from sympy.abc import  x
    >>> BinomialQ(x**9, x)
    True
    >>> BinomialQ((1 + x)**3, x)
    False

    """
    if ListQ(u):
        for i in u:
            if Not(BinomialQ(i, x, n)):
                return False
        return True
    elif NumberQ(x):
        return False
    return ListQ(BinomialParts(u, x))

def TrinomialQ(u, x):
    """
    If u is equivalent to an expression of the form a + b*x**n + c*x**(2*n) where n, b and c are not 0,
    TrinomialQ(u, x) returns True, else it returns False.

    Examples
    ========

    >>> from sympy.integrals.rubi.utility_function import TrinomialQ
    >>> from sympy.abc import x
    >>> TrinomialQ((7 + 2*x**6 + 3*x**12), x)
    True
    >>> TrinomialQ(x**2, x)
    False

    """
    if ListQ(u):
        for i in u.args:
            if Not(TrinomialQ(i, x)):
                return False
        return True

    check = False
    u = replace_pow_exp(u)
    if PowerQ(u):
        if u.exp == 2 and BinomialQ(u.base, x):
            check = True

    return ListQ(TrinomialParts(u,x)) and Not(QuadraticQ(u, x)) and Not(check)

def GeneralizedBinomialQ(u, x):
    """
    If u is equivalent to an expression of the form a*x**q+b*x**n where n, q and b are not 0,
    GeneralizedBinomialQ(u, x) returns True, else it returns False.

    Examples
    ========

    >>> from sympy.integrals.rubi.utility_function import GeneralizedBinomialQ
    >>> from sympy.abc import a, x, q, b, n
    >>> GeneralizedBinomialQ(a*x**q, x)
    False

    """
    if ListQ(u):
        return all(GeneralizedBinomialQ(i, x) for i in u)
    return ListQ(GeneralizedBinomialParts(u, x))

def GeneralizedTrinomialQ(u, x):
    """
    If u is equivalent to an expression of the form a*x**q+b*x**n+c*x**(2*n-q) where n, q, b and c are not 0,
    GeneralizedTrinomialQ(u, x) returns True, else it returns False.

    Examples
    ========

    >>> from sympy.integrals.rubi.utility_function import GeneralizedTrinomialQ
    >>> from sympy.abc import x
    >>> GeneralizedTrinomialQ(7 + 2*x**6 + 3*x**12, x)
    False

    """
    if ListQ(u):
        return all(GeneralizedTrinomialQ(i, x) for i in u)
    return ListQ(GeneralizedTrinomialParts(u, x))

def FactorSquareFreeList(poly):
    r = sqf_list(poly)
    result = [[1, 1]]
    for i in r[1]:
        result.append(list(i))
    return result

def PerfectPowerTest(u, x):
    # If u (x) is equivalent to a polynomial raised to an integer power greater than 1,
    # PerfectPowerTest[u,x] returns u (x) as an expanded polynomial raised to the power;
    # else it returns False.
    if PolynomialQ(u, x):
        lst = FactorSquareFreeList(u)
        gcd = 0
        v = 1
        if lst[0] == [1, 1]:
            lst = Rest(lst)
        for i in lst:
            gcd = GCD(gcd, i[1])
        if gcd > 1:
            for i in lst:
                v = v*i[0]**(i[1]/gcd)
            return Expand(v)**gcd
        else:
            return False
    return False

def SquareFreeFactorTest(u, x):
    # If u (x) can be square free factored, SquareFreeFactorTest[u,x] returns u (x) in
    # factored form; else it returns False.
    if PolynomialQ(u, x):
        v = FactorSquareFree(u)
        if PowerQ(v) or ProductQ(v):
            return v
        return False
    return False

def RationalFunctionQ(u, x):
    # If u is a rational function of x, RationalFunctionQ[u,x] returns True; else it returns False.
    if AtomQ(u) or FreeQ(u, x):
        return True
    elif IntegerPowerQ(u):
        return RationalFunctionQ(u.base, x)
    elif ProductQ(u) or SumQ(u):
        for i in u.args:
            if Not(RationalFunctionQ(i, x)):
                return False
        return True
    return False

def RationalFunctionFactors(u, x):
    # RationalFunctionFactors[u,x] returns the product of the factors of u that are rational functions of x.
    if ProductQ(u):
        res = 1
        for i in u.args:
            if RationalFunctionQ(i, x):
                res *= i
        return res
    elif RationalFunctionQ(u, x):
        return u
    return S(1)

def NonrationalFunctionFactors(u, x):
    if ProductQ(u):
        res = 1
        for i in u.args:
            if not RationalFunctionQ(i, x):
                res *= i
        return res
    elif RationalFunctionQ(u, x):
        return S(1)
    return u

def Reverse(u):
    if isinstance(u, list):
        return list(reversed(u))
    else:
        l = list(u.args)
        return u.func(*list(reversed(l)))

def RationalFunctionExponents(u, x):
    """
    u is a polynomial or rational function of x.
    RationalFunctionExponents(u, x) returns a list of the exponent of the
    numerator of u and the exponent of the denominator of u.

    Examples
    ========
    >>> from sympy.integrals.rubi.utility_function import RationalFunctionExponents
    >>> from sympy.abc import  x, a
    >>> RationalFunctionExponents(x, x)
    [1, 0]
    >>> RationalFunctionExponents(x**(-1), x)
    [0, 1]
    >>> RationalFunctionExponents(x**(-1)*a, x)
    [0, 1]

    """
    if PolynomialQ(u, x):
        return [Exponent(u, x), 0]
    elif IntegerPowerQ(u):
        if PositiveQ(u.exp):
            return u.exp*RationalFunctionExponents(u.base, x)
        return  (-u.exp)*Reverse(RationalFunctionExponents(u.base, x))
    elif ProductQ(u):
        lst1 = RationalFunctionExponents(First(u), x)
        lst2 = RationalFunctionExponents(Rest(u), x)
        return [lst1[0] + lst2[0], lst1[1] + lst2[1]]
    elif SumQ(u):
        v = Together(u)
        if SumQ(v):
            lst1 = RationalFunctionExponents(First(u), x)
            lst2 = RationalFunctionExponents(Rest(u), x)
            return [Max(lst1[0] + lst2[1], lst2[0] + lst1[1]), lst1[1] + lst2[1]]
        else:
            return RationalFunctionExponents(v, x)
    return [0, 0]

def RationalFunctionExpand(expr, x):
    # expr is a polynomial or rational function of x.
    # RationalFunctionExpand[u,x] returns the expansion of the factors of u that are rational functions times the other factors.
    def cons_f1(n):
        return FractionQ(n)
    cons1 = CustomConstraint(cons_f1)

    def cons_f2(x, v):
        if not isinstance(x, Symbol):
            return False
        return UnsameQ(v, x)
    cons2 = CustomConstraint(cons_f2)

    def With1(n, u, x, v):
        w = RationalFunctionExpand(u, x)
        return If(SumQ(w), Add(*[i*v**n for i in w.args]), v**n*w)
    pattern1 = Pattern(UtilityOperator(u_*v_**n_, x_), cons1, cons2)
    rule1 = ReplacementRule(pattern1, With1)
    def With2(u, x):
        v = ExpandIntegrand(u, x)

        def _consf_u(a, b, c, d, p, m, n, x):
            return And(FreeQ(List(a, b, c, d, p), x), IntegersQ(m, n), Equal(m, Add(n, S(-1))))
        cons_u = CustomConstraint(_consf_u)
        pat = Pattern(UtilityOperator(x_**WC('m', S(1))*(x_*WC('d', S(1)) + c_)**p_/(x_**n_*WC('b', S(1)) + a_), x_), cons_u)
        result_matchq = is_match(UtilityOperator(u, x), pat)
        if UnsameQ(v, u) and not result_matchq:
            return v
        else:
            v = ExpandIntegrand(RationalFunctionFactors(u, x), x)
            w = NonrationalFunctionFactors(u, x)
            if SumQ(v):
                return Add(*[i*w for i in v.args])
            else:
                return v*w
    pattern2 = Pattern(UtilityOperator(u_, x_))
    rule2 = ReplacementRule(pattern2, With2)
    expr = expr.replace(sym_exp, rubi_exp)
    res = replace_all(UtilityOperator(expr, x), [rule1, rule2])
    return replace_pow_exp(res)


def ExpandIntegrand(expr, x, extra=None):
    expr = replace_pow_exp(expr)
    if not extra is None:
        extra, x = x, extra
        w = ExpandIntegrand(extra, x)
        r = NonfreeTerms(w, x)
        if SumQ(r):
            result = [expr*FreeTerms(w, x)]
            for i in r.args:
                result.append(MergeMonomials(expr*i, x))
            return r.func(*result)
        else:
            return expr*FreeTerms(w, x) + MergeMonomials(expr*r, x)

    else:
        u_ = Wild('u', exclude=[0, 1])
        a_ = Wild('a', exclude=[x])
        b_ = Wild('b', exclude=[x, 0])
        F_ = Wild('F', exclude=[0])
        c_ = Wild('c', exclude=[x])
        d_ = Wild('d', exclude=[x, 0])
        n_ = Wild('n', exclude=[0, 1])
        pattern = u_*(a_ + b_*F_)**n_
        match = expr.match(pattern)
        if match:
            if MemberQ([asin, acos, asinh, acosh], match[F_].func):
                keys = [u_, a_, b_, F_, n_]
                if len(match) == len(keys):
                    u, a, b, F, n = tuple([match[i] for i in keys])
                    match = F.args[0].match(c_ + d_*x)
                    if match:
                        keys = c_, d_
                        if len(keys) == len(match):
                            c, d = tuple([match[i] for i in keys])
                            if PolynomialQ(u, x):
                                F = F.func
                                return ExpandLinearProduct((a + b*F(c + d*x))**n, u, c, d, x)

        expr = expr.replace(sym_exp, rubi_exp)
        res = replace_all(UtilityOperator(expr, x), ExpandIntegrand_rules, max_count = 1)
        return replace_pow_exp(res)


def SimplerQ(u, v):
    # If u is simpler than v, SimplerQ(u, v) returns True, else it returns False.  SimplerQ(u, u) returns False
    if IntegerQ(u):
        if IntegerQ(v):
            if Abs(u)==Abs(v):
                return v<0
            else:
                return Abs(u)<Abs(v)
        else:
            return True
    elif IntegerQ(v):
        return False
    elif FractionQ(u):
        if FractionQ(v):
            if Denominator(u) == Denominator(v):
                return SimplerQ(Numerator(u), Numerator(v))
            else:
                return Denominator(u)<Denominator(v)
        else:
            return True
    elif FractionQ(v):
        return False
    elif (Re(u)==0 or Re(u) == 0) and (Re(v)==0 or Re(v) == 0):
        return SimplerQ(Im(u), Im(v))
    elif ComplexNumberQ(u):
        if ComplexNumberQ(v):
            if Re(u) == Re(v):
                return SimplerQ(Im(u), Im(v))
            else:
                return SimplerQ(Re(u),Re(v))
        else:
            return False
    elif NumberQ(u):
        if NumberQ(v):
            return OrderedQ([u,v])
        else:
            return True
    elif NumberQ(v):
        return False
    elif AtomQ(u) or (Head(u) == re) or (Head(u) == im):
        if AtomQ(v) or (Head(u) == re) or (Head(u) == im):
            return OrderedQ([u,v])
        else:
            return True
    elif AtomQ(v) or (Head(u) == re) or (Head(u) == im):
        return False
    elif Head(u) == Head(v):
        if Length(u) == Length(v):
            for i in range(len(u.args)):
                if not u.args[i] == v.args[i]:
                    return SimplerQ(u.args[i], v.args[i])
            return False
        return Length(u) < Length(v)
    elif LeafCount(u) < LeafCount(v):
        return True
    elif LeafCount(v) < LeafCount(u):
        return False
    return Not(OrderedQ([v,u]))

def SimplerSqrtQ(u, v):
    # If Rt(u, 2) is simpler than Rt(v, 2), SimplerSqrtQ(u, v) returns True, else it returns False.  SimplerSqrtQ(u, u) returns False
    if NegativeQ(v) and Not(NegativeQ(u)):
        return True
    if NegativeQ(u) and Not(NegativeQ(v)):
        return False
    sqrtu = Rt(u, S(2))
    sqrtv = Rt(v, S(2))
    if IntegerQ(sqrtu):
        if IntegerQ(sqrtv):
            return sqrtu<sqrtv
        else:
            return True
    if IntegerQ(sqrtv):
        return False
    if RationalQ(sqrtu):
        if RationalQ(sqrtv):
            return sqrtu<sqrtv
        else:
            return True
    if RationalQ(sqrtv):
        return False
    if PosQ(u):
        if PosQ(v):
            return LeafCount(sqrtu)<LeafCount(sqrtv)
        else:
            return True
    if PosQ(v):
        return False
    if LeafCount(sqrtu)<LeafCount(sqrtv):
        return True
    if LeafCount(sqrtv)<LeafCount(sqrtu):
        return False
    else:
        return Not(OrderedQ([v, u]))

def SumSimplerQ(u, v):
    """
    If u + v is simpler than u, SumSimplerQ(u, v) returns True, else it returns False.
    If for every term w of v there is a term of u equal to n*w where n<-1/2, u + v will be simpler than u.

    Examples
    ========

    >>> from sympy.integrals.rubi.utility_function import SumSimplerQ
    >>> from sympy.abc import x
    >>> from sympy import S
    >>> SumSimplerQ(S(4 + x),S(3 + x**3))
    False

    """
    if RationalQ(u, v):
        if v == S(0):
            return False
        elif v > S(0):
            return u < -S(1)
        else:
            return u >= -v
    else:
        return SumSimplerAuxQ(Expand(u), Expand(v))

def BinomialDegree(u, x):
    # if u is a binomial. BinomialDegree[u,x] returns the degree of x in u.
    bp = BinomialParts(u, x)
    if bp == False:
        return bp
    return bp[2]

def TrinomialDegree(u, x):
    # If u is equivalent to a trinomial of the form a + b*x^n + c*x^(2*n) where n!=0, b!=0 and c!=0, TrinomialDegree[u,x] returns n
    t = TrinomialParts(u, x)
    if t:
        return t[3]
    return t

def CancelCommonFactors(u, v):
    def _delete_cases(a, b):
        # only for CancelCommonFactors
        lst = []
        deleted = False
        for i in a.args:
            if i == b and not deleted:
                deleted = True
                continue
            lst.append(i)
        return a.func(*lst)

    # CancelCommonFactors[u,v] returns {u',v'} are the noncommon factors of u and v respectively.
    if ProductQ(u):
        if ProductQ(v):
            if MemberQ(v, First(u)):
                return CancelCommonFactors(Rest(u), _delete_cases(v, First(u)))
            else:
                lst = CancelCommonFactors(Rest(u), v)
                return [First(u)*lst[0], lst[1]]
        else:
            if MemberQ(u, v):
                return [_delete_cases(u, v), 1]
            else:
                return[u, v]
    elif ProductQ(v):
        if MemberQ(v, u):
            return [1, _delete_cases(v, u)]
        else:
            return [u, v]
    return[u, v]

def SimplerIntegrandQ(u, v, x):
    lst = CancelCommonFactors(u, v)
    u1 = lst[0]
    v1 = lst[1]
    if Head(u1) == Head(v1) and Length(u1) == 1 and Length(v1) == 1:
        return SimplerIntegrandQ(u1.args[0], v1.args[0], x)
    if 4*LeafCount(u1) < 3*LeafCount(v1):
        return True
    if RationalFunctionQ(u1, x):
        if RationalFunctionQ(v1, x):
            t1 = 0
            t2 = 0
            for i in RationalFunctionExponents(u1, x):
                t1 += i
            for i in RationalFunctionExponents(v1, x):
                t2 += i
            return t1 < t2
        else:
            return True
    else:
        return False

def GeneralizedBinomialDegree(u, x):
    b = GeneralizedBinomialParts(u, x)
    if b:
        return b[2] - b[3]

def GeneralizedBinomialParts(expr, x):
    expr = Expand(expr)
    if GeneralizedBinomialMatchQ(expr, x):
        a = Wild('a', exclude=[x])
        b = Wild('b', exclude=[x])
        n = Wild('n', exclude=[x])
        q = Wild('q', exclude=[x])
        Match = expr.match(a*x**q + b*x**n)
        if Match and PosQ(Match[q] - Match[n]):
            return [Match[b], Match[a], Match[q], Match[n]]
    else:
        return False

def GeneralizedTrinomialDegree(u, x):
    t = GeneralizedTrinomialParts(u, x)
    if t:
        return t[3] - t[4]

def GeneralizedTrinomialParts(expr, x):
    expr = Expand(expr)
    if GeneralizedTrinomialMatchQ(expr, x):
        a = Wild('a', exclude=[x, 0])
        b = Wild('b', exclude=[x, 0])
        c = Wild('c', exclude=[x])
        n = Wild('n', exclude=[x, 0])
        q = Wild('q', exclude=[x])
        Match = expr.match(a*x**q + b*x**n+c*x**(2*n-q))
        if Match and expr.is_Add:
            return [Match[c], Match[b], Match[a], Match[n], 2*Match[n]-Match[q]]
    else:
        return False

def MonomialQ(u, x):
    # If u is of the form a*x^n where n!=0 and a!=0, MonomialQ[u,x] returns True; else False
    if isinstance(u, list):
        return all(MonomialQ(i, x) for i in u)
    else:
        a = Wild('a', exclude=[x])
        b = Wild('b', exclude=[x])
        re = u.match(a*x**b)
        if re:
            return True
    return False

def MonomialSumQ(u, x):
    # if u(x) is a sum and each term is free of x or an expression of the form a*x^n, MonomialSumQ(u, x) returns True; else it returns False
    if SumQ(u):
        for i in u.args:
            if Not(FreeQ(i, x) or MonomialQ(i, x)):
                return False
        return True

@doctest_depends_on(modules=('matchpy',))
def MinimumMonomialExponent(u, x):
    """
    u is sum whose terms are monomials.  MinimumMonomialExponent(u, x) returns the exponent of the term having the smallest exponent

    Examples
    ========

    >>> from sympy.integrals.rubi.utility_function import MinimumMonomialExponent
    >>> from sympy.abc import  x
    >>> MinimumMonomialExponent(x**2 + 5*x**2 + 3*x**5, x)
    2
    >>> MinimumMonomialExponent(x**2 + 5*x**2 + 1, x)
    0
    """

    n =MonomialExponent(First(u), x)
    for i in u.args:
        if PosQ(n - MonomialExponent(i, x)):
            n = MonomialExponent(i, x)

    return n

def MonomialExponent(u, x):
    # u is a monomial. MonomialExponent(u, x) returns the exponent of x in u
    a = Wild('a', exclude=[x])
    b = Wild('b', exclude=[x])
    re = u.match(a*x**b)
    if re:
        return re[b]

def LinearMatchQ(u, x):
    # LinearMatchQ(u, x) returns True iff u matches patterns of the form a+b*x where a and b are free of x
    if isinstance(u, list):
        return all(LinearMatchQ(i, x) for i in u)
    else:
        a = Wild('a', exclude=[x])
        b = Wild('b', exclude=[x])
        re = u.match(a + b*x)
        if re:
            return True
    return False

def PowerOfLinearMatchQ(u, x):
    if isinstance(u, list):
        for i in u:
            if not PowerOfLinearMatchQ(i, x):
                return False
        return True
    else:
        a = Wild('a', exclude=[x])
        b = Wild('b', exclude=[x, 0])
        m = Wild('m', exclude=[x, 0])
        Match = u.match((a + b*x)**m)
        if Match:
            return True
        else:
            return False

def QuadraticMatchQ(u, x):
    if ListQ(u):
        return all(QuadraticMatchQ(i, x) for i in u)
    pattern1 = Pattern(UtilityOperator(x_**2*WC('c', 1) + x_*WC('b', 1) + WC('a', 0), x_), CustomConstraint(lambda a, b, c, x: FreeQ([a, b, c], x)))
    pattern2 = Pattern(UtilityOperator(x_**2*WC('c', 1) + WC('a', 0), x_), CustomConstraint(lambda a, c, x: FreeQ([a, c], x)))
    u1 = UtilityOperator(u, x)
    return is_match(u1, pattern1) or is_match(u1, pattern2)

def CubicMatchQ(u, x):
    if isinstance(u, list):
        return all(CubicMatchQ(i, x) for i in u)
    else:
        pattern1 = Pattern(UtilityOperator(x_**3*WC('d', 1) + x_**2*WC('c', 1) + x_*WC('b', 1) + WC('a', 0), x_), CustomConstraint(lambda a, b, c, d, x: FreeQ([a, b, c, d], x)))
        pattern2 = Pattern(UtilityOperator(x_**3*WC('d', 1) + x_*WC('b', 1) + WC('a', 0), x_), CustomConstraint(lambda a, b, d, x: FreeQ([a, b, d], x)))
        pattern3 = Pattern(UtilityOperator(x_**3*WC('d', 1) + x_**2*WC('c', 1) + WC('a', 0), x_), CustomConstraint(lambda a, c, d, x: FreeQ([a, c, d], x)))
        pattern4 = Pattern(UtilityOperator(x_**3*WC('d', 1) + WC('a', 0), x_), CustomConstraint(lambda a, d, x: FreeQ([a, d], x)))
        u1 = UtilityOperator(u, x)
        if is_match(u1, pattern1) or is_match(u1, pattern2) or is_match(u1, pattern3) or is_match(u1, pattern4):
            return True
        else:
            return False

def BinomialMatchQ(u, x):
    if isinstance(u, list):
        return all(BinomialMatchQ(i, x) for i in u)
    else:
        pattern = Pattern(UtilityOperator(x_**WC('n', S(1))*WC('b', S(1)) + WC('a', S(0)), x_) , CustomConstraint(lambda a, b, n, x: FreeQ([a,b,n],x)))
        u = UtilityOperator(u, x)
        return is_match(u, pattern)

def TrinomialMatchQ(u, x):
    if isinstance(u, list):
        return all(TrinomialMatchQ(i, x) for i in u)
    else:
        pattern = Pattern(UtilityOperator(x_**WC('j', S(1))*WC('c', S(1)) + x_**WC('n', S(1))*WC('b', S(1)) + WC('a', S(0)), x_) , CustomConstraint(lambda a, b, c, n, x: FreeQ([a, b, c, n], x)),  CustomConstraint(lambda j, n: ZeroQ(j-2*n) ))
        u = UtilityOperator(u, x)
        return is_match(u, pattern)

def GeneralizedBinomialMatchQ(u, x):
    if isinstance(u, list):
        return all(GeneralizedBinomialMatchQ(i, x) for i in u)
    else:
        a = Wild('a', exclude=[x, 0])
        b = Wild('b', exclude=[x, 0])
        n = Wild('n', exclude=[x, 0])
        q = Wild('q', exclude=[x, 0])
        Match = u.match(a*x**q + b*x**n)
        if Match and len(Match) == 4 and Match[q] != 0 and Match[n] != 0:
            return True
        else:
            return False

def GeneralizedTrinomialMatchQ(u, x):
    if isinstance(u, list):
        return all(GeneralizedTrinomialMatchQ(i, x) for i in u)
    else:
        a = Wild('a', exclude=[x, 0])
        b = Wild('b', exclude=[x, 0])
        n = Wild('n', exclude=[x, 0])
        c = Wild('c', exclude=[x, 0])
        q = Wild('q', exclude=[x, 0])
        Match = u.match(a*x**q + b*x**n + c*x**(2*n - q))
        if Match and len(Match) == 5 and 2*Match[n] - Match[q] != 0 and Match[n] != 0:
            return True
        else:
            return False

def QuotientOfLinearsMatchQ(u, x):
    if isinstance(u, list):
        return all(QuotientOfLinearsMatchQ(i, x) for i in u)
    else:
        a = Wild('a', exclude=[x])
        b = Wild('b', exclude=[x])
        d = Wild('d', exclude=[x])
        c = Wild('c', exclude=[x])
        e = Wild('e')
        Match = u.match(e*(a + b*x)/(c + d*x))
        if Match and len(Match) == 5:
            return True
        else:
            return False

def PolynomialTermQ(u, x):
    a = Wild('a', exclude=[x])
    n = Wild('n', exclude=[x])
    Match = u.match(a*x**n)
    if Match and IntegerQ(Match[n]) and Greater(Match[n], S(0)):
        return True
    else:
        return False

def PolynomialTerms(u, x):
    s = 0
    for i in u.args:
        if PolynomialTermQ(i, x):
            s = s + i
    return s

def NonpolynomialTerms(u, x):
    s = 0
    for i in u.args:
        if not PolynomialTermQ(i, x):
            s = s + i
    return s

def PseudoBinomialParts(u, x):
    if PolynomialQ(u, x) and Greater(Expon(u, x), S(2)):
        n = Expon(u, x)
        d = Rt(Coefficient(u, x, n), n)
        c =  d**(-n + S(1))*Coefficient(u, x, n + S(-1))/n
        a = Simplify(u - (c + d*x)**n)
        if NonzeroQ(a) and FreeQ(a, x):
            return [a, S(1), c, d, n]
        else:
            return False
    else:
        return False

def NormalizePseudoBinomial(u, x):
    lst = PseudoBinomialParts(u, x)
    if lst:
        return (lst[0] + lst[1]*(lst[2] + lst[3]*x)**lst[4])

def PseudoBinomialPairQ(u, v, x):
    lst1 = PseudoBinomialParts(u, x)
    if AtomQ(lst1):
        return False
    else:
        lst2 = PseudoBinomialParts(v, x)
        if AtomQ(lst2):
            return False
        else:
            return Drop(lst1, 2) == Drop(lst2, 2)

def PseudoBinomialQ(u, x):
    lst = PseudoBinomialParts(u, x)
    if lst:
        return True
    else:
        return False

def PolynomialGCD(f, g):
    return gcd(f, g)

def PolyGCD(u, v, x):
    # (* u and v are polynomials in x. *)
    # (* PolyGCD[u,v,x] returns the factors of the gcd of u and v dependent on x. *)
    return NonfreeFactors(PolynomialGCD(u, v), x)

def AlgebraicFunctionFactors(u, x, flag=False):
    # (* AlgebraicFunctionFactors[u,x] returns the product of the factors of u that are algebraic functions of x. *)
    if ProductQ(u):
        result = 1
        for i in u.args:
            if AlgebraicFunctionQ(i, x, flag):
                result *= i
        return result
    if AlgebraicFunctionQ(u, x, flag):
        return u
    return 1

def NonalgebraicFunctionFactors(u, x):
    """
    NonalgebraicFunctionFactors[u,x] returns the product of the factors of u that are not algebraic functions of x.

    Examples
    ========

    >>> from sympy.integrals.rubi.utility_function import NonalgebraicFunctionFactors
    >>> from sympy.abc import  x
    >>> from sympy import sin
    >>> NonalgebraicFunctionFactors(sin(x), x)
    sin(x)
    >>> NonalgebraicFunctionFactors(x, x)
    1

    """
    if ProductQ(u):
        result = 1
        for i in u.args:
            if not AlgebraicFunctionQ(i, x):
                result *= i
        return result
    if AlgebraicFunctionQ(u, x):
        return 1
    return u

def QuotientOfLinearsP(u, x):
    if LinearQ(u, x):
        return True
    elif SumQ(u):
        if FreeQ(u.args[0], x):
            return QuotientOfLinearsP(Rest(u), x)
    elif LinearQ(Numerator(u), x) and LinearQ(Denominator(u), x):
        return True
    elif ProductQ(u):
        if FreeQ(First(u), x):
            return QuotientOfLinearsP(Rest(u), x)
    elif Numerator(u) == 1 and PowerQ(u):
        return QuotientOfLinearsP(Denominator(u), x)
    return u == x or FreeQ(u, x)

def QuotientOfLinearsParts(u, x):
    # If u is equivalent to an expression of the form (a+b*x)/(c+d*x), QuotientOfLinearsParts[u,x]
    #   returns the list {a, b, c, d}.
    if LinearQ(u, x):
        return [Coefficient(u, x, 0), Coefficient(u, x, 1), 1, 0]
    elif PowerQ(u):
        if Numerator(u) == 1:
            u = Denominator(u)
            r = QuotientOfLinearsParts(u, x)
            return [r[2], r[3], r[0], r[1]]
    elif SumQ(u):
        a = First(u)
        if FreeQ(a, x):
            u = Rest(u)
            r = QuotientOfLinearsParts(u, x)
            return [r[0] + a*r[2], r[1] + a*r[3], r[2], r[3]]
    elif ProductQ(u):
        a = First(u)
        if FreeQ(a, x):
            r = QuotientOfLinearsParts(Rest(u), x)
            return [a*r[0], a*r[1], r[2], r[3]]
        a = Numerator(u)
        d = Denominator(u)
        if LinearQ(a, x) and LinearQ(d, x):
            return [Coefficient(a, x, 0), Coefficient(a, x, 1), Coefficient(d, x, 0), Coefficient(d, x, 1)]
    elif u == x:
        return [0, 1, 1, 0]
    elif FreeQ(u, x):
        return [u, 0, 1, 0]
    return [u, 0, 1, 0]

def QuotientOfLinearsQ(u, x):
    # (*QuotientOfLinearsQ[u,x] returns True iff u is equivalent to an expression of the form (a+b x)/(c+d x) where b!=0 and d!=0.*)
    if ListQ(u):
        for i in u:
            if not QuotientOfLinearsQ(i, x):
                return False
        return True
    q = QuotientOfLinearsParts(u, x)
    return QuotientOfLinearsP(u, x) and NonzeroQ(q[1]) and NonzeroQ(q[3])

def Flatten(l):
    return flatten(l)

def Sort(u, r=False):
    return sorted(u, key=lambda x: x.sort_key(), reverse=r)

# (*Definition: A number is absurd if it is a rational number, a positive rational number raised to a fractional power, or a product of absurd numbers.*)
def AbsurdNumberQ(u):
    # (* AbsurdNumberQ[u] returns True if u is an absurd number, else it returns False. *)
    if PowerQ(u):
        v = u.exp
        u = u.base
        return RationalQ(u) and u > 0 and FractionQ(v)
    elif ProductQ(u):
        return all(AbsurdNumberQ(i) for i in u.args)
    return RationalQ(u)

def AbsurdNumberFactors(u):
    # (* AbsurdNumberFactors[u] returns the product of the factors of u that are absurd numbers. *)
    if AbsurdNumberQ(u):
        return u
    elif ProductQ(u):
        result = S(1)
        for i in u.args:
            if AbsurdNumberQ(i):
                result *= i
        return result
    return NumericFactor(u)

def NonabsurdNumberFactors(u):
    # (* NonabsurdNumberFactors[u] returns the product of the factors of u that are not absurd numbers. *)
    if AbsurdNumberQ(u):
        return S(1)
    elif ProductQ(u):
        result = 1
        for i in u.args:
            result *= NonabsurdNumberFactors(i)
        return result
    return NonnumericFactors(u)

def SumSimplerAuxQ(u, v):
    if SumQ(v):
        return (RationalQ(First(v)) or SumSimplerAuxQ(u,First(v))) and (RationalQ(Rest(v)) or SumSimplerAuxQ(u,Rest(v)))
    elif SumQ(u):
        return SumSimplerAuxQ(First(u), v) or SumSimplerAuxQ(Rest(u), v)
    else:
        return v!=0 and NonnumericFactors(u)==NonnumericFactors(v) and (NumericFactor(u)/NumericFactor(v)<-1/2 or NumericFactor(u)/NumericFactor(v)==-1/2 and NumericFactor(u)<0)

def Prepend(l1, l2):
    if not isinstance(l2, list):
        return [l2] + l1
    return l2 + l1

def Drop(lst, n):
    if isinstance(lst, list):
        if isinstance(n, list):
            lst = lst[:(n[0]-1)] + lst[n[1]:]
        elif n > 0:
            lst = lst[n:]
        elif n < 0:
            lst = lst[:-n]
        else:
            return lst
        return lst
    return lst.func(*[i for i in Drop(list(lst.args), n)])

def CombineExponents(lst):
    if Length(lst) < 2:
        return lst
    elif lst[0][0] == lst[1][0]:
        return CombineExponents(Prepend(Drop(lst,2),[lst[0][0], lst[0][1] + lst[1][1]]))
    return Prepend(CombineExponents(Rest(lst)), First(lst))

def FactorInteger(n, l=None):
    if isinstance(n, (int, Integer)):
        return sorted(factorint(n, limit=l).items())
    else:
        return sorted(factorrat(n, limit=l).items())

def FactorAbsurdNumber(m):
    # (* m must be an absurd number.  FactorAbsurdNumber[m] returns the prime factorization of m *)
    # (* as list of base-degree pairs where the bases are prime numbers and the degrees are rational. *)
    if RationalQ(m):
        return FactorInteger(m)
    elif PowerQ(m):
        r = FactorInteger(m.base)
        return [r[0], r[1]*m.exp]

    # CombineExponents[Sort[Flatten[Map[FactorAbsurdNumber,Apply[List,m]],1], Function[i1[[1]]<i2[[1]]]]]
    return list((m.as_base_exp(),))

def SubstForInverseFunction(*args):
    """
    SubstForInverseFunction(u, v, w, x) returns u with subexpressions equal to v replaced by x and x replaced by w.

    Examples
    ========

    >>> from sympy.integrals.rubi.utility_function import SubstForInverseFunction
    >>> from sympy.abc import  x, a, b
    >>> SubstForInverseFunction(a, a, b, x)
    a
    >>> SubstForInverseFunction(x**a, x**a, b, x)
    x
    >>> SubstForInverseFunction(a*x**a, a, b, x)
    a*b**a

    """
    if len(args) == 3:
        u, v, x = args[0], args[1], args[2]
        return SubstForInverseFunction(u, v, (-Coefficient(v.args[0], x, 0) + InverseFunction(Head(v))(x))/Coefficient(v.args[0], x, 1), x)
    elif len(args) == 4:
        u, v, w, x = args[0], args[1], args[2], args[3]
        if AtomQ(u):
            if u == x:
                return w
            return u
        elif Head(u) == Head(v) and ZeroQ(u.args[0] - v.args[0]):
            return x
        res = [SubstForInverseFunction(i, v, w, x) for i in u.args]
        return u.func(*res)

def SubstForFractionalPower(u, v, n, w, x):
    # (* SubstForFractionalPower[u,v,n,w,x] returns u with subexpressions equal to v^(m/n) replaced
    # by x^m and x replaced by w. *)
    if AtomQ(u):
        if u == x:
            return w
        return u
    elif FractionalPowerQ(u):
        if ZeroQ(u.base - v):
            return x**(n*u.exp)
    res = [SubstForFractionalPower(i, v, n, w, x) for i in u.args]
    return u.func(*res)

def SubstForFractionalPowerOfQuotientOfLinears(u, x):
    # (* If u has a subexpression of the form ((a+b*x)/(c+d*x))^(m/n) where m and n>1 are integers,
    # SubstForFractionalPowerOfQuotientOfLinears[u,x] returns the list {v,n,(a+b*x)/(c+d*x),b*c-a*d} where v is u
    # with subexpressions of the form ((a+b*x)/(c+d*x))^(m/n) replaced by x^m and x replaced
    lst = FractionalPowerOfQuotientOfLinears(u, 1, False, x)
    if AtomQ(lst) or AtomQ(lst[1]):
        return False
    n = lst[0]
    tmp = lst[1]
    lst = QuotientOfLinearsParts(tmp, x)
    a, b, c, d = lst[0], lst[1], lst[2], lst[3]
    if ZeroQ(d):
        return False
    lst = Simplify(x**(n - 1)*SubstForFractionalPower(u, tmp, n, (-a + c*x**n)/(b - d*x**n), x)/(b - d*x**n)**2)
    return [NonfreeFactors(lst, x), n, tmp, FreeFactors(lst, x)*(b*c - a*d)]

def FractionalPowerOfQuotientOfLinears(u, n, v, x):
    # (* If u has a subexpression of the form ((a+b*x)/(c+d*x))^(m/n),
    # FractionalPowerOfQuotientOfLinears[u,1,False,x] returns {n,(a+b*x)/(c+d*x)}; else it returns False. *)
    if AtomQ(u) or FreeQ(u, x):
        return [n, v]
    elif CalculusQ(u):
        return False
    elif FractionalPowerQ(u):
        if QuotientOfLinearsQ(u.base, x) and Not(LinearQ(u.base, x)) and (FalseQ(v) or ZeroQ(u.base - v)):
            return [LCM(Denominator(u.exp), n), u.base]
    lst = [n, v]
    for i in u.args:
        lst = FractionalPowerOfQuotientOfLinears(i, lst[0], lst[1],x)
        if AtomQ(lst):
            return False
    return lst

def SubstForFractionalPowerQ(u, v, x):
    # (* If the substitution x=v^(1/n) will not complicate algebraic subexpressions of u,
    # SubstForFractionalPowerQ[u,v,x] returns True; else it returns False. *)
    if AtomQ(u) or FreeQ(u, x):
        return True
    elif FractionalPowerQ(u):
        return SubstForFractionalPowerAuxQ(u, v, x)
    return all(SubstForFractionalPowerQ(i, v, x) for i in u.args)

def SubstForFractionalPowerAuxQ(u, v, x):
    if AtomQ(u):
        return False
    elif FractionalPowerQ(u):
        if ZeroQ(u.base - v):
            return True
    return any(SubstForFractionalPowerAuxQ(i, v, x) for i in u.args)

def FractionalPowerOfSquareQ(u):
    # (* If a subexpression of u is of the form ((v+w)^2)^n where n is a fraction, *)
    # (* FractionalPowerOfSquareQ[u] returns (v+w)^2; else it returns False. *)
    if AtomQ(u):
        return False
    elif FractionalPowerQ(u):
        a_ = Wild('a', exclude=[0])
        b_ = Wild('b', exclude=[0])
        c_ = Wild('c', exclude=[0])
        match = u.base.match(a_*(b_ + c_)**(S(2)))
        if match:
            keys = [a_, b_, c_]
            if len(keys) == len(match):
                a, b, c = tuple(match[i] for i in keys)
                if NonsumQ(a):
                    return (b + c)**S(2)
    for i in u.args:
        tmp = FractionalPowerOfSquareQ(i)
        if Not(FalseQ(tmp)):
            return tmp
    return False

def FractionalPowerSubexpressionQ(u, v, w):
    # (* If a subexpression of u is of the form w^n where n is a fraction but not equal to v, *)
    # (* FractionalPowerSubexpressionQ[u,v,w] returns True; else it returns False. *)
    if AtomQ(u):
        return False
    elif FractionalPowerQ(u):
        if PositiveQ(u.base/w):
            return Not(u.base == v) and LeafCount(w) < 3*LeafCount(v)
    for i in u.args:
        if FractionalPowerSubexpressionQ(i, v, w):
            return True
    return False

def Apply(f, lst):
    return f(*lst)

def FactorNumericGcd(u):
    # (* FactorNumericGcd[u] returns u with the gcd of the numeric coefficients of terms of sums factored out. *)
    if PowerQ(u):
        if RationalQ(u.exp):
            return FactorNumericGcd(u.base)**u.exp
    elif ProductQ(u):
        res = [FactorNumericGcd(i) for i in u.args]
        return Mul(*res)
    elif SumQ(u):
        g = GCD([NumericFactor(i) for i in u.args])
        r = Add(*[i/g for i in u.args])
        return g*r
    return u

def MergeableFactorQ(bas, deg, v):
    # (* MergeableFactorQ[bas,deg,v] returns True iff bas equals the base of a factor of v or bas is a factor of every term of v. *)
    if bas == v:
        return RationalQ(deg + S(1)) and (deg + 1>=0 or RationalQ(deg) and deg>0)
    elif PowerQ(v):
        if bas == v.base:
            return RationalQ(deg+v.exp) and (deg+v.exp>=0 or RationalQ(deg) and deg>0)
        return SumQ(v.base) and IntegerQ(v.exp) and (Not(IntegerQ(deg) or IntegerQ(deg/v.exp))) and MergeableFactorQ(bas, deg/v.exp, v.base)
    elif ProductQ(v):
        return MergeableFactorQ(bas, deg, First(v)) or MergeableFactorQ(bas, deg, Rest(v))
    return SumQ(v) and MergeableFactorQ(bas, deg, First(v)) and MergeableFactorQ(bas, deg, Rest(v))

def MergeFactor(bas, deg, v):
    # (* If MergeableFactorQ[bas,deg,v], MergeFactor[bas,deg,v] return the product of bas^deg and v,
    # but with bas^deg merged into the factor of v whose base equals bas. *)
    if bas == v:
        return bas**(deg + 1)
    elif PowerQ(v):
        if bas == v.base:
            return bas**(deg + v.exp)
        return MergeFactor(bas, deg/v.exp, v.base**v.exp)
    elif ProductQ(v):
        if MergeableFactorQ(bas, deg, First(v)):
            return MergeFactor(bas, deg, First(v))*Rest(v)
        return First(v)*MergeFactor(bas, deg, Rest(v))
    return MergeFactor(bas, deg, First(v)) + MergeFactor(bas, deg, Rest(v))

def MergeFactors(u, v):
    # (* MergeFactors[u,v] returns the product of u and v, but with the mergeable factors of u merged into v. *)
    if ProductQ(u):
        return MergeFactors(Rest(u), MergeFactors(First(u), v))
    elif PowerQ(u):
        if MergeableFactorQ(u.base, u.exp, v):
            return MergeFactor(u.base, u.exp, v)
        elif RationalQ(u.exp) and u.exp < -1 and MergeableFactorQ(u.base, -S(1), v):
            return MergeFactors(u.base**(u.exp + 1), MergeFactor(u.base, -S(1), v))
        return u*v
    elif MergeableFactorQ(u, S(1), v):
        return MergeFactor(u, S(1), v)
    return u*v

def TrigSimplifyQ(u):
    # (* TrigSimplifyQ[u] returns True if TrigSimplify[u] actually simplifies u; else False. *)
    return ActivateTrig(u) != TrigSimplify(u)

def TrigSimplify(u):
    # (* TrigSimplify[u] returns a bottom-up trig simplification of u. *)
    return ActivateTrig(TrigSimplifyRecur(u))

def TrigSimplifyRecur(u):
    if AtomQ(u):
        return u
    return TrigSimplifyAux(u.func(*[TrigSimplifyRecur(i) for i in u.args]))

def Order(expr1, expr2):
    if expr1 == expr2:
        return 0
    elif expr1.sort_key() > expr2.sort_key():
        return -1
    return 1

def FactorOrder(u, v):
    if u == 1:
        if v == 1:
            return 0
        return -1
    elif v == 1:
        return 1
    return Order(u, v)

def Smallest(num1, num2=None):
    if num2 is None:
        lst = num1
        num = lst[0]
        for i in Rest(lst):
            num = Smallest(num, i)
        return num
    return Min(num1, num2)

def OrderedQ(l):
    return l == Sort(l)

def MinimumDegree(deg1, deg2):
    if RationalQ(deg1):
        if RationalQ(deg2):
            return Min(deg1, deg2)
        return deg1
    elif RationalQ(deg2):
        return deg2

    deg = Simplify(deg1- deg2)

    if RationalQ(deg):
        if deg > 0:
            return deg2
        return deg1
    elif OrderedQ([deg1, deg2]):
        return deg1
    return deg2

def PositiveFactors(u):
    # (* PositiveFactors[u] returns the positive factors of u *)
    if ZeroQ(u):
        return S(1)
    elif RationalQ(u):
        return Abs(u)
    elif PositiveQ(u):
        return u
    elif ProductQ(u):
        res = 1
        for i in u.args:
            res *= PositiveFactors(i)
        return res
    return 1

def Sign(u):
    return sign(u)

def NonpositiveFactors(u):
    # (* NonpositiveFactors[u] returns the nonpositive factors of u *)
    if ZeroQ(u):
        return u
    elif RationalQ(u):
        return Sign(u)
    elif PositiveQ(u):
        return S(1)
    elif ProductQ(u):
        res = S(1)
        for i in u.args:
            res *= NonpositiveFactors(i)
        return res
    return u

def PolynomialInAuxQ(u, v, x):
    if u == v:
        return True
    elif AtomQ(u):
        return u != x
    elif PowerQ(u):
        if PowerQ(v):
            if u.base == v.base:
                return PositiveIntegerQ(u.exp/v.exp)
        return PositiveIntegerQ(u.exp) and PolynomialInAuxQ(u.base, v, x)
    elif SumQ(u) or ProductQ(u):
        for i in u.args:
            if Not(PolynomialInAuxQ(i, v, x)):
                return False
        return True
    return False

def PolynomialInQ(u, v, x):
    """
    If u is a polynomial in v(x), PolynomialInQ(u, v, x) returns True, else it returns False.

    Examples
    ========

    >>> from sympy.integrals.rubi.utility_function import PolynomialInQ
    >>> from sympy.abc import  x
    >>> from sympy import log, S
    >>> PolynomialInQ(S(1), log(x), x)
    True
    >>> PolynomialInQ(log(x), log(x), x)
    True
    >>> PolynomialInQ(1 + log(x)**2, log(x), x)
    True

    """
    return PolynomialInAuxQ(u, NonfreeFactors(NonfreeTerms(v, x), x), x)

def ExponentInAux(u, v, x):
    if u == v:
        return S(1)
    elif AtomQ(u):
        return S(0)
    elif PowerQ(u):
        if PowerQ(v):
            if u.base == v.base:
                return u.exp/v.exp
        return u.exp*ExponentInAux(u.base, v, x)
    elif ProductQ(u):
        return Add(*[ExponentInAux(i, v, x) for i in u.args])
    return Max(*[ExponentInAux(i, v, x) for i in u.args])

def ExponentIn(u, v, x):
    return ExponentInAux(u, NonfreeFactors(NonfreeTerms(v, x), x), x)

def PolynomialInSubstAux(u, v, x):
    if u == v:
        return x
    elif AtomQ(u):
        return u
    elif PowerQ(u):
        if PowerQ(v):
            if u.base == v.base:
                return x**(u.exp/v.exp)
        return PolynomialInSubstAux(u.base, v, x)**u.exp
    return u.func(*[PolynomialInSubstAux(i, v, x) for i in u.args])

def PolynomialInSubst(u, v, x):
    # If u is a polynomial in v[x], PolynomialInSubst[u,v,x] returns the polynomial u in x.
    w = NonfreeTerms(v, x)
    return ReplaceAll(PolynomialInSubstAux(u, NonfreeFactors(w, x), x), {x: x - FreeTerms(v, x)/FreeFactors(w, x)})

def Distrib(u, v):
    # Distrib[u,v] returns the sum of u times each term of v.
    if SumQ(v):
        return Add(*[u*i for i in v.args])
    return u*v

def DistributeDegree(u, m):
    # DistributeDegree[u,m] returns the product of the factors of u each raised to the mth degree.
    if AtomQ(u):
        return u**m
    elif PowerQ(u):
        return u.base**(u.exp*m)
    elif ProductQ(u):
        return Mul(*[DistributeDegree(i, m) for i in u.args])
    return u**m

def FunctionOfPower(*args):
    """
    FunctionOfPower[u,x] returns the gcd of the integer degrees of x in u.

    Examples
    ========

    >>> from sympy.integrals.rubi.utility_function import FunctionOfPower
    >>> from sympy.abc import  x
    >>> FunctionOfPower(x, x)
    1
    >>> FunctionOfPower(x**3, x)
    3

    """
    if len(args) == 2:
        return FunctionOfPower(args[0], None, args[1])

    u, n, x = args

    if FreeQ(u, x):
        return n
    elif u == x:
        return S(1)
    elif PowerQ(u):
        if u.base == x and IntegerQ(u.exp):
            if n is None:
                return u.exp
            return GCD(n, u.exp)
    tmp = n
    for i in u.args:
        tmp = FunctionOfPower(i, tmp, x)
    return tmp

def DivideDegreesOfFactors(u, n):
    """
    DivideDegreesOfFactors[u,n] returns the product of the base of the factors of u raised to the degree of the factors divided by n.

    Examples
    ========

    >>> from sympy import S
    >>> from sympy.integrals.rubi.utility_function import DivideDegreesOfFactors
    >>> from sympy.abc import a, b
    >>> DivideDegreesOfFactors(a**b, S(3))
    a**(b/3)

    """
    if ProductQ(u):
        return Mul(*[LeadBase(i)**(LeadDegree(i)/n) for i in u.args])
    return LeadBase(u)**(LeadDegree(u)/n)

def MonomialFactor(u, x):
    # MonomialFactor[u,x] returns the list {n,v} where x^n*v==u and n is free of x.
    if AtomQ(u):
        if u == x:
            return [S(1), S(1)]
        return [S(0), u]
    elif PowerQ(u):
        if IntegerQ(u.exp):
            lst = MonomialFactor(u.base, x)
            return [lst[0]*u.exp, lst[1]**u.exp]
        elif u.base == x and FreeQ(u.exp, x):
            return [u.exp, S(1)]
        return [S(0), u]
    elif ProductQ(u):
        lst1 = MonomialFactor(First(u), x)
        lst2 = MonomialFactor(Rest(u), x)
        return [lst1[0] + lst2[0], lst1[1]*lst2[1]]
    elif SumQ(u):
        lst = [MonomialFactor(i, x) for i in u.args]
        deg = lst[0][0]
        for i in Rest(lst):
            deg = MinimumDegree(deg, i[0])
        if ZeroQ(deg) or RationalQ(deg) and deg < 0:
            return [S(0), u]
        return [deg, Add(*[x**(i[0] - deg)*i[1] for i in lst])]
    return [S(0), u]

def FullSimplify(expr):
    return Simplify(expr)

def FunctionOfLinearSubst(u, a, b, x):
    if FreeQ(u, x):
        return u
    elif LinearQ(u, x):
        tmp = Coefficient(u, x, 1)
        if tmp == b:
            tmp = S(1)
        else:
            tmp = tmp/b
        return Coefficient(u, x, S(0)) - a*tmp + tmp*x
    elif PowerQ(u):
        if FreeQ(u.base, x):
            return E**(FullSimplify(FunctionOfLinearSubst(Log(u.base)*u.exp, a, b, x)))
    lst = MonomialFactor(u, x)
    if ProductQ(u) and NonzeroQ(lst[0]):
        if RationalQ(LeadFactor(lst[1])) and LeadFactor(lst[1]) < 0:
            return  -FunctionOfLinearSubst(DivideDegreesOfFactors(-lst[1], lst[0])*x, a, b, x)**lst[0]
        return FunctionOfLinearSubst(DivideDegreesOfFactors(lst[1], lst[0])*x, a, b, x)**lst[0]
    return u.func(*[FunctionOfLinearSubst(i, a, b, x) for i in u.args])


def FunctionOfLinear(*args):
    # (* If u (x) is equivalent to an expression of the form f (a+b*x) and not the case that a==0 and
    # b==1, FunctionOfLinear[u,x] returns the list {f (x),a,b}; else it returns False. *)
    if len(args) == 2:
        u, x = args
        lst = FunctionOfLinear(u, False, False, x, False)
        if AtomQ(lst) or FalseQ(lst[0]) or (lst[0] == 0 and lst[1] == 1):
            return False
        return [FunctionOfLinearSubst(u, lst[0], lst[1], x), lst[0], lst[1]]
    u, a, b, x, flag = args
    if FreeQ(u, x):
        return [a, b]
    elif CalculusQ(u):
        return False
    elif LinearQ(u, x):
        if FalseQ(a):
            return [Coefficient(u, x, 0), Coefficient(u, x, 1)]
        lst = CommonFactors([b, Coefficient(u, x, 1)])
        if ZeroQ(Coefficient(u, x, 0)) and Not(flag):
            return [0, lst[0]]
        elif ZeroQ(b*Coefficient(u, x, 0) - a*Coefficient(u, x, 1)):
            return [a/lst[1], lst[0]]
        return [0, 1]
    elif PowerQ(u):
        if FreeQ(u.base, x):
            return FunctionOfLinear(Log(u.base)*u.exp, a, b, x, False)
    lst = MonomialFactor(u, x)
    if ProductQ(u) and NonzeroQ(lst[0]):
        if False and IntegerQ(lst[0]) and lst[0] != -1 and FreeQ(lst[1], x):
            if RationalQ(LeadFactor(lst[1])) and LeadFactor(lst[1]) < 0:
                return FunctionOfLinear(DivideDegreesOfFactors(-lst[1], lst[0])*x, a, b, x, False)
            return FunctionOfLinear(DivideDegreesOfFactors(lst[1], lst[0])*x, a, b, x, False)
        return False
    lst = [a, b]
    for i in u.args:
        lst = FunctionOfLinear(i, lst[0], lst[1], x, SumQ(u))
        if AtomQ(lst):
            return False
    return lst

def NormalizeIntegrand(u, x):
    v = NormalizeLeadTermSigns(NormalizeIntegrandAux(u, x))
    if v == NormalizeLeadTermSigns(u):
        return u
    else:
        return v

def NormalizeIntegrandAux(u, x):
    if SumQ(u):
        l = 0
        for i in u.args:
            l += NormalizeIntegrandAux(i, x)
        return l
    if ProductQ(MergeMonomials(u, x)):
        l = 1
        for i in MergeMonomials(u, x).args:
            l *= NormalizeIntegrandFactor(i, x)
        return l
    else:
        return NormalizeIntegrandFactor(MergeMonomials(u, x), x)

def NormalizeIntegrandFactor(u, x):
    if PowerQ(u):
        if FreeQ(u.exp, x):
            bas = NormalizeIntegrandFactorBase(u.base, x)
            deg = u.exp
            if IntegerQ(deg) and SumQ(bas):
                if all(MonomialQ(i, x) for i in bas.args):
                    mi = MinimumMonomialExponent(bas, x)
                    q = 0
                    for i in bas.args:
                        q += Simplify(i/x**mi)
                    return x**(mi*deg)*q**deg
                else:
                    return bas**deg
            else:
                return bas**deg
    if PowerQ(u):
        if FreeQ(u.base, x):
            return u.base**NormalizeIntegrandFactorBase(u.exp, x)
    bas = NormalizeIntegrandFactorBase(u, x)
    if SumQ(bas):
        if all(MonomialQ(i, x) for i in bas.args):
            mi = MinimumMonomialExponent(bas, x)
            z = 0
            for j in bas.args:
                z += j/x**mi
            return x**mi*z
        else:
            return bas
    else:
        return bas

def NormalizeIntegrandFactorBase(expr, x):
    m = Wild('m', exclude=[x])
    u = Wild('u')
    match = expr.match(x**m*u)
    if match and SumQ(u):
        l = 0
        for i in u.args:
            l += NormalizeIntegrandFactorBase((x**m*i), x)
        return l
    if BinomialQ(expr, x):
        if BinomialMatchQ(expr, x):
            return expr
        else:
            return ExpandToSum(expr, x)
    elif TrinomialQ(expr, x):
        if TrinomialMatchQ(expr, x):
            return expr
        else:
            return ExpandToSum(expr, x)
    elif ProductQ(expr):
        l = 1
        for i in expr.args:
            l *= NormalizeIntegrandFactor(i, x)
        return l
    elif PolynomialQ(expr, x) and Exponent(expr, x) <= 4:
        return ExpandToSum(expr, x)
    elif SumQ(expr):
        w = Wild('w')
        m = Wild('m', exclude=[x])
        v = TogetherSimplify(expr)
        if SumQ(v) or v.match(x**m*w) and SumQ(w) or LeafCount(v) > LeafCount(expr) + 2:
            return UnifySum(expr, x)
        else:
            return NormalizeIntegrandFactorBase(v, x)
    else:
        return expr

def NormalizeTogether(u):
    return NormalizeLeadTermSigns(Together(u))

def NormalizeLeadTermSigns(u):
    if ProductQ(u):
        t = 1
        for i in u.args:
            lst = SignOfFactor(i)
            if lst[0] == 1:
                t *= lst[1]
            else:
                t *= AbsorbMinusSign(lst[1])
        return t
    else:
        lst = SignOfFactor(u)
    if lst[0] == 1:
        return lst[1]
    else:
        return AbsorbMinusSign(lst[1])

def AbsorbMinusSign(expr, *x):
    m = Wild('m', exclude=[x])
    u = Wild('u')
    v = Wild('v')
    match = expr.match(u*v**m)
    if match:
        if len(match) == 3:
            if SumQ(match[v]) and OddQ(match[m]):
                return match[u]*(-match[v])**match[m]

    return -expr

def NormalizeSumFactors(u):
    if AtomQ(u):
        return u
    elif ProductQ(u):
        k = 1
        for i in u.args:
            k *= NormalizeSumFactors(i)
        return SignOfFactor(k)[0]*SignOfFactor(k)[1]
    elif SumQ(u):
        k = 0
        for i in u.args:
            k += NormalizeSumFactors(i)
        return k
    else:
        return u

def SignOfFactor(u):
    if RationalQ(u) and u < 0 or SumQ(u) and NumericFactor(First(u)) < 0:
        return [-1, -u]
    elif IntegerPowerQ(u):
        if SumQ(u.base) and NumericFactor(First(u.base)) < 0:
            return [(-1)**u.exp, (-u.base)**u.exp]
    elif ProductQ(u):
        k = 1
        h = 1
        for i in u.args:
            k *= SignOfFactor(i)[0]
            h *= SignOfFactor(i)[1]
        return [k, h]
    return [1, u]

def NormalizePowerOfLinear(u, x):
    v = FactorSquareFree(u)
    if PowerQ(v):
        if LinearQ(v.base, x) and FreeQ(v.exp, x):
            return ExpandToSum(v.base, x)**v.exp

    return ExpandToSum(v, x)

def SimplifyIntegrand(u, x):
    v = NormalizeLeadTermSigns(NormalizeIntegrandAux(Simplify(u), x))
    if 5*LeafCount(v) < 4*LeafCount(u):
        return v
    if v != NormalizeLeadTermSigns(u):
        return v
    else:
        return u

def SimplifyTerm(u, x):
    v = Simplify(u)
    w = Together(v)
    if LeafCount(v) < LeafCount(w):
        return NormalizeIntegrand(v, x)
    else:
        return NormalizeIntegrand(w, x)

def TogetherSimplify(u):
    v = Together(Simplify(Together(u)))
    return FixSimplify(v)

def SmartSimplify(u):
    v = Simplify(u)
    w = factor(v)
    if LeafCount(w) < LeafCount(v):
        v = w
    if Not(FalseQ(w == FractionalPowerOfSquareQ(v))) and FractionalPowerSubexpressionQ(u, w, Expand(w)):
        v = SubstForExpn(v, w, Expand(w))
    else:
        v = FactorNumericGcd(v)
    return FixSimplify(v)

def SubstForExpn(u, v, w):
    if u == v:
        return w
    if AtomQ(u):
        return u
    else:
        k = 0
        for i in u.args:
            k +=  SubstForExpn(i, v, w)
        return k

def ExpandToSum(u, *x):
    if len(x) == 1:
        x = x[0]
        expr = 0
        if PolyQ(S(u), x):
            for t in ExponentList(u, x):
                expr += Coeff(u, x, t)*x**t
            return expr
        if BinomialQ(u, x):
            i = BinomialParts(u, x)
            expr += i[0] + i[1]*x**i[2]
            return expr
        if TrinomialQ(u, x):
            i = TrinomialParts(u, x)
            expr += i[0] + i[1]*x**i[3] + i[2]*x**(2*i[3])
            return expr
        if GeneralizedBinomialMatchQ(u, x):
            i = GeneralizedBinomialParts(u, x)
            expr += i[0]*x**i[3] + i[1]*x**i[2]
            return expr
        if GeneralizedTrinomialMatchQ(u, x):
            i = GeneralizedTrinomialParts(u, x)
            expr += i[0]*x**i[4] + i[1]*x**i[3] + i[2]*x**(2*i[3]-i[4])
            return expr
        else:
            return Expand(u)
    else:
        v = x[0]
        x = x[1]
        w = ExpandToSum(v, x)
        r = NonfreeTerms(w, x)
        if SumQ(r):
            k = u*FreeTerms(w, x)
            for i in r.args:
                k += MergeMonomials(u*i, x)
            return k
        else:
            return u*FreeTerms(w, x) + MergeMonomials(u*r, x)

def UnifySum(u, x):
    if SumQ(u):
        t = 0
        lst = []
        for i in u.args:
            lst += [i]
        for j in UnifyTerms(lst, x):
            t += j
        return t
    else:
        return SimplifyTerm(u, x)

def UnifyTerms(lst, x):
    if lst==[]:
        return lst
    else:
        return UnifyTerm(First(lst), UnifyTerms(Rest(lst), x), x)

def UnifyTerm(term, lst, x):
    if lst==[]:
        return [term]
    tmp = Simplify(First(lst)/term)
    if FreeQ(tmp, x):
        return Prepend(Rest(lst), [(1+tmp)*term])
    else:
        return Prepend(UnifyTerm(term, Rest(lst), x), [First(lst)])

def CalculusQ(u):
    return False

def FunctionOfInverseLinear(*args):
    # (* If u is a function of an inverse linear binomial of the form 1/(a+b*x),
    # FunctionOfInverseLinear[u,x] returns the list {a,b}; else it returns False. *)
    if len(args) == 2:
        u, x = args
        return FunctionOfInverseLinear(u, None, x)
    u, lst, x = args

    if FreeQ(u, x):
        return lst
    elif u == x:
        return False
    elif QuotientOfLinearsQ(u, x):
        tmp = Drop(QuotientOfLinearsParts(u, x), 2)
        if tmp[1] == 0:
            return False
        elif lst is None:
            return tmp
        elif ZeroQ(lst[0]*tmp[1] - lst[1]*tmp[0]):
            return lst
        return False
    elif CalculusQ(u):
        return False
    tmp = lst
    for i in u.args:
        tmp = FunctionOfInverseLinear(i, tmp, x)
        if AtomQ(tmp):
            return False
    return tmp

def PureFunctionOfSinhQ(u, v, x):
    # (* If u is a pure function of Sinh[v] and/or Csch[v], PureFunctionOfSinhQ[u,v,x] returns True;
    # else it returns False. *)
    if AtomQ(u):
        return u != x
    elif CalculusQ(u):
        return False
    elif HyperbolicQ(u) and ZeroQ(u.args[0] - v):
        return SinhQ(u) or CschQ(u)
    for i in u.args:
        if Not(PureFunctionOfSinhQ(i, v, x)):
            return False
    return True

def PureFunctionOfTanhQ(u, v , x):
    # (* If u is a pure function of Tanh[v] and/or Coth[v], PureFunctionOfTanhQ[u,v,x] returns True;
    # else it returns False. *)
    if AtomQ(u):
        return u != x
    elif CalculusQ(u):
        return False
    elif HyperbolicQ(u) and ZeroQ(u.args[0] - v):
        return TanhQ(u) or CothQ(u)
    for i in u.args:
        if Not(PureFunctionOfTanhQ(i, v, x)):
            return False
    return True

def PureFunctionOfCoshQ(u, v, x):
    # (* If u is a pure function of Cosh[v] and/or Sech[v], PureFunctionOfCoshQ[u,v,x] returns True;
    # else it returns False. *)
    if AtomQ(u):
        return u != x
    elif CalculusQ(u):
        return False
    elif HyperbolicQ(u) and ZeroQ(u.args[0] - v):
        return CoshQ(u) or SechQ(u)
    for i in u.args:
        if Not(PureFunctionOfCoshQ(i, v, x)):
            return False
    return True

def IntegerQuotientQ(u, v):
    # (* If u/v is an integer, IntegerQuotientQ[u,v] returns True; else it returns False. *)
    return IntegerQ(Simplify(u/v))

def OddQuotientQ(u, v):
    # (* If u/v is odd, OddQuotientQ[u,v] returns True; else it returns False. *)
    return OddQ(Simplify(u/v))

def EvenQuotientQ(u, v):
    # (* If u/v is even, EvenQuotientQ[u,v] returns True; else it returns False. *)
    return EvenQ(Simplify(u/v))

def FindTrigFactor(func1, func2, u, v, flag):
    # (* If func[w]^m is a factor of u where m is odd and w is an integer multiple of v,
    # FindTrigFactor[func1,func2,u,v,True] returns the list {w,u/func[w]^n}; else it returns False. *)
    # (* If func[w]^m is a factor of u where m is odd and w is an integer multiple of v not equal to v,
    # FindTrigFactor[func1,func2,u,v,False] returns the list {w,u/func[w]^n}; else it returns False. *)
    if u == 1:
        return False
    elif (Head(LeadBase(u)) == func1 or Head(LeadBase(u)) == func2) and OddQ(LeadDegree(u)) and IntegerQuotientQ(LeadBase(u).args[0], v) and (flag or NonzeroQ(LeadBase(u).args[0] - v)):
        return [LeadBase[u].args[0], RemainingFactors(u)]
    lst = FindTrigFactor(func1, func2, RemainingFactors(u), v, flag)
    if AtomQ(lst):
        return False
    return [lst[0], LeadFactor(u)*lst[1]]

def FunctionOfSinhQ(u, v, x):
    # (* If u is a function of Sinh[v], FunctionOfSinhQ[u,v,x] returns True; else it returns False. *)
    if AtomQ(u):
        return u != x
    elif CalculusQ(u):
        return False
    elif HyperbolicQ(u) and IntegerQuotientQ(u.args[0], v):
        if OddQuotientQ(u.args[0], v):
            # (* Basis: If m odd, Sinh[m*v]^n is a function of Sinh[v]. *)
            return SinhQ(u) or CschQ(u)
        # (* Basis: If m even, Cos[m*v]^n is a function of Sinh[v]. *)
        return CoshQ(u) or SechQ(u)
    elif IntegerPowerQ(u):
        if HyperbolicQ(u.base) and IntegerQuotientQ(u.base.args[0], v):
            if EvenQ(u.exp):
                # (* Basis: If m integer and n even, Hyper[m*v]^n is a function of Sinh[v]. *)
                return True
            return FunctionOfSinhQ(u.base, v, x)
    elif ProductQ(u):
        if CoshQ(u.args[0]) and SinhQ(u.args[1]) and ZeroQ(u.args[0].args[0] - v/2) and ZeroQ(u.args[1].args[0] - v/2):
            return FunctionOfSinhQ(Drop(u, 2), v, x)
        lst = FindTrigFactor(Sinh, Csch, u, v, False)
        if ListQ(lst) and EvenQuotientQ(lst[0], v):
            # (* Basis: If m even and n odd, Sinh[m*v]^n == Cosh[v]*u where u is a function of Sinh[v]. *)
            return FunctionOfSinhQ(Cosh(v)*lst[1], v, x)
        lst = FindTrigFactor(Cosh, Sech, u, v, False)
        if ListQ(lst) and OddQuotientQ(lst[0], v):
            # (* Basis: If m odd and n odd, Cosh[m*v]^n == Cosh[v]*u where u is a function of Sinh[v]. *)
            return FunctionOfSinhQ(Cosh(v)*lst[1], v, x)
        lst = FindTrigFactor(Tanh, Coth, u, v, True)
        if ListQ(lst):
            # (* Basis: If m integer and n odd, Tanh[m*v]^n == Cosh[v]*u where u is a function of Sinh[v]. *)
            return FunctionOfSinhQ(Cosh(v)*lst[1], v, x)
        return all(FunctionOfSinhQ(i, v, x) for i in u.args)
    return all(FunctionOfSinhQ(i, v, x) for i in u.args)

def FunctionOfCoshQ(u, v, x):
    #(* If u is a function of Cosh[v], FunctionOfCoshQ[u,v,x] returns True; else it returns False. *)
    if AtomQ(u):
        return u != x
    elif CalculusQ(u):
        return False
    elif HyperbolicQ(u) and IntegerQuotientQ(u.args[0], v):
        # (* Basis: If m integer, Cosh[m*v]^n is a function of Cosh[v]. *)
        return CoshQ(u) or SechQ(u)
    elif IntegerPowerQ(u):
        if HyperbolicQ(u.base) and IntegerQuotientQ(u.base.args[0], v):
            if EvenQ(u.exp):
                # (* Basis: If m integer and n even, Hyper[m*v]^n is a function of Cosh[v]. *)
                return True
            return FunctionOfCoshQ(u.base, v, x)
    elif ProductQ(u):
        lst = FindTrigFactor(Sinh, Csch, u, v, False)
        if ListQ(lst):
            # (* Basis: If m integer and n odd, Sinh[m*v]^n == Sinh[v]*u where u is a function of Cosh[v]. *)
            return FunctionOfCoshQ(Sinh(v)*lst[1], v, x)
        lst = FindTrigFactor(Tanh, Coth, u, v, True)
        if ListQ(lst):
            # (* Basis: If m integer and n odd, Tanh[m*v]^n == Sinh[v]*u where u is a function of Cosh[v]. *)
            return FunctionOfCoshQ(Sinh(v)*lst[1], v, x)
        return all(FunctionOfCoshQ(i, v, x) for i in u.args)
    return all(FunctionOfCoshQ(i, v, x) for i in u.args)

def OddHyperbolicPowerQ(u, v, x):
    if SinhQ(u) or CoshQ(u) or SechQ(u) or CschQ(u):
        return OddQuotientQ(u.args[0], v)
    if PowerQ(u):
        return OddQ(u.exp) and OddHyperbolicPowerQ(u.base, v, x)
    if ProductQ(u):
        if Not(EqQ(FreeFactors(u, x), 1)):
            return OddHyperbolicPowerQ(NonfreeFactors(u, x), v, x)
        lst = []
        for i in u.args:
            if Not(FunctionOfTanhQ(i, v, x)):
                lst.append(i)
        if lst == []:
            return True
        return Length(lst)==1 and OddHyperbolicPowerQ(lst[0], v, x)
    if SumQ(u):
        return all(OddHyperbolicPowerQ(i, v, x) for i in u.args)
    return False

def FunctionOfTanhQ(u, v, x):
    #(* If u is a function of the form f[Tanh[v],Coth[v]] where f is independent of x,
    # FunctionOfTanhQ[u,v,x] returns True; else it returns False. *)
    if AtomQ(u):
        return u != x
    elif CalculusQ(u):
        return False
    elif HyperbolicQ(u) and IntegerQuotientQ(u.args[0], v):
        return TanhQ(u) or CothQ(u) or EvenQuotientQ(u.args[0], v)
    elif PowerQ(u):
        if EvenQ(u.exp) and HyperbolicQ(u.base) and IntegerQuotientQ(u.base.args[0], v):
            return True
        elif EvenQ(u.args[1]) and SumQ(u.args[0]):
            return FunctionOfTanhQ(Expand(u.args[0]**2, v, x))
    if ProductQ(u):
        lst = []
        for i in u.args:
            if Not(FunctionOfTanhQ(i, v, x)):
                lst.append(i)
        if lst == []:
            return True
        return Length(lst)==2 and OddHyperbolicPowerQ(lst[0], v, x) and OddHyperbolicPowerQ(lst[1], v, x)
    return all(FunctionOfTanhQ(i, v, x) for i in u.args)

def FunctionOfTanhWeight(u, v, x):
    """
    u is a function of the form f(tanh(v), coth(v)) where f is independent of x.
    FunctionOfTanhWeight(u, v, x) returns a nonnegative number if u is best considered a function of tanh(v), else it returns a negative number.

    Examples
    ========

    >>> from sympy import sinh, log, tanh
    >>> from sympy.abc import x
    >>> from sympy.integrals.rubi.utility_function import FunctionOfTanhWeight
    >>> FunctionOfTanhWeight(x, log(x), x)
    0
    >>> FunctionOfTanhWeight(sinh(log(x)), log(x), x)
    0
    >>> FunctionOfTanhWeight(tanh(log(x)), log(x), x)
    1

    """
    if AtomQ(u):
        return S(0)
    elif CalculusQ(u):
        return S(0)
    elif HyperbolicQ(u) and IntegerQuotientQ(u.args[0], v):
        if TanhQ(u) and ZeroQ(u.args[0] - v):
            return S(1)
        elif CothQ(u) and ZeroQ(u.args[0] - v):
            return S(-1)
        return S(0)
    elif PowerQ(u):
        if EvenQ(u.exp) and HyperbolicQ(u.base) and IntegerQuotientQ(u.base.args[0], v):
            if TanhQ(u.base) or CoshQ(u.base) or SechQ(u.base):
                return S(1)
            return S(-1)
    if ProductQ(u):
        if all(FunctionOfTanhQ(i, v, x) for i in u.args):
            return Add(*[FunctionOfTanhWeight(i, v, x) for i in u.args])
        return S(0)
    return Add(*[FunctionOfTanhWeight(i, v, x) for i in u.args])

def FunctionOfHyperbolicQ(u, v, x):
    # (* If u (x) is equivalent to a function of the form f (Sinh[v],Cosh[v],Tanh[v],Coth[v],Sech[v],Csch[v])
    # where f is independent of x, FunctionOfHyperbolicQ[u,v,x] returns True; else it returns False. *)
    if AtomQ(u):
        return u != x
    elif CalculusQ(u):
        return False
    elif HyperbolicQ(u) and IntegerQuotientQ(u.args[0], v):
        return True
    return all(FunctionOfHyperbolicQ(i, v, x) for i in u.args)

def SmartNumerator(expr):
    if PowerQ(expr):
        n = expr.exp
        u = expr.base
        if RationalQ(n) and n < 0:
            return SmartDenominator(u**(-n))
    elif ProductQ(expr):
        return Mul(*[SmartNumerator(i) for i in expr.args])
    return Numerator(expr)

def SmartDenominator(expr):
    if PowerQ(expr):
        u = expr.base
        n = expr.exp
        if RationalQ(n) and n < 0:
            return SmartNumerator(u**(-n))
    elif ProductQ(expr):
        return Mul(*[SmartDenominator(i) for i in expr.args])
    return Denominator(expr)

def ActivateTrig(u):
    return u

def ExpandTrig(*args):
    if len(args) == 2:
        u, x = args
        return ActivateTrig(ExpandIntegrand(u, x))
    u, v, x = args
    w = ExpandTrig(v, x)
    z = ActivateTrig(u)
    if SumQ(w):
        return w.func(*[z*i for i in w.args])
    return z*w

def TrigExpand(u):
    return expand_trig(u)

# SubstForTrig[u_,sin_,cos_,v_,x_] :=
#   If[AtomQ[u],
#     u,
#   If[TrigQ[u] && IntegerQuotientQ[u[[1]],v],
#     If[u[[1]]===v || ZeroQ[u[[1]]-v],
#       If[SinQ[u],
#         sin,
#       If[CosQ[u],
#         cos,
#       If[TanQ[u],
#         sin/cos,
#       If[CotQ[u],
#         cos/sin,
#       If[SecQ[u],
#         1/cos,
#       1/sin]]]]],
#     Map[Function[SubstForTrig[#,sin,cos,v,x]],
#             ReplaceAll[TrigExpand[Head[u][Simplify[u[[1]]/v]*x]],x->v]]],
#   If[ProductQ[u] && CosQ[u[[1]]] && SinQ[u[[2]]] && ZeroQ[u[[1,1]]-v/2] && ZeroQ[u[[2,1]]-v/2],
#     sin/2*SubstForTrig[Drop[u,2],sin,cos,v,x],
#   Map[Function[SubstForTrig[#,sin,cos,v,x]],u]]]]


def SubstForTrig(u, sin_ , cos_, v, x):
    # (* u (v) is an expression of the form f (Sin[v],Cos[v],Tan[v],Cot[v],Sec[v],Csc[v]). *)
    # (* SubstForTrig[u,sin,cos,v,x] returns the expression f (sin,cos,sin/cos,cos/sin,1/cos,1/sin). *)
    if AtomQ(u):
        return u
    elif TrigQ(u) and IntegerQuotientQ(u.args[0], v):
        if u.args[0] == v or ZeroQ(u.args[0] - v):
            if SinQ(u):
                return sin_
            elif CosQ(u):
                return cos_
            elif TanQ(u):
                return sin_/cos_
            elif CotQ(u):
                return cos_/sin_
            elif SecQ(u):
                return 1/cos_
            return 1/sin_
        r = ReplaceAll(TrigExpand(Head(u)(Simplify(u.args[0]/v*x))), {x: v})
        return r.func(*[SubstForTrig(i, sin_, cos_, v, x) for i in r.args])
    if ProductQ(u) and CosQ(u.args[0]) and SinQ(u.args[1]) and ZeroQ(u.args[0].args[0] - v/2) and ZeroQ(u.args[1].args[0] - v/2):
        return sin(x)/2*SubstForTrig(Drop(u, 2), sin_, cos_, v, x)
    return u.func(*[SubstForTrig(i, sin_, cos_, v, x) for i in u.args])

def SubstForHyperbolic(u, sinh_, cosh_, v, x):
    # (* u (v) is an expression of the form f (Sinh[v],Cosh[v],Tanh[v],Coth[v],Sech[v],Csch[v]). *)
    # (* SubstForHyperbolic[u,sinh,cosh,v,x] returns the expression
    # f (sinh,cosh,sinh/cosh,cosh/sinh,1/cosh,1/sinh). *)
    if AtomQ(u):
        return u
    elif HyperbolicQ(u) and IntegerQuotientQ(u.args[0], v):
        if u.args[0] == v or ZeroQ(u.args[0] - v):
            if SinhQ(u):
                return sinh_
            elif CoshQ(u):
                return cosh_
            elif TanhQ(u):
                return sinh_/cosh_
            elif CothQ(u):
                return cosh_/sinh_
            if SechQ(u):
                return 1/cosh_
            return 1/sinh_
        r = ReplaceAll(TrigExpand(Head(u)(Simplify(u.args[0]/v)*x)), {x: v})
        return r.func(*[SubstForHyperbolic(i, sinh_, cosh_, v, x) for i in r.args])
    elif ProductQ(u) and CoshQ(u.args[0]) and SinhQ(u.args[1]) and ZeroQ(u.args[0].args[0] - v/2) and ZeroQ(u.args[1].args[0] - v/2):
        return sinh(x)/2*SubstForHyperbolic(Drop(u, 2), sinh_, cosh_, v, x)
    return u.func(*[SubstForHyperbolic(i, sinh_, cosh_, v, x) for i in u.args])

def InertTrigFreeQ(u):
    return FreeQ(u, sin) and FreeQ(u, cos) and FreeQ(u, tan) and FreeQ(u, cot) and FreeQ(u, sec) and FreeQ(u, csc)

def LCM(a, b):
    return lcm(a, b)

def SubstForFractionalPowerOfLinear(u, x):
    # (* If u has a subexpression of the form (a+b*x)^(m/n) where m and n>1 are integers,
    # SubstForFractionalPowerOfLinear[u,x] returns the list {v,n,a+b*x,1/b} where v is u
    # with subexpressions of the form (a+b*x)^(m/n) replaced by x^m and x replaced
    # by -a/b+x^n/b, and all times x^(n-1); else it returns False. *)
    lst = FractionalPowerOfLinear(u, S(1), False, x)
    if AtomQ(lst) or FalseQ(lst[1]):
        return False
    n = lst[0]
    a = Coefficient(lst[1], x, 0)
    b = Coefficient(lst[1], x, 1)
    tmp = Simplify(x**(n-1)*SubstForFractionalPower(u, lst[1], n, -a/b + x**n/b, x))
    return [NonfreeFactors(tmp, x), n, lst[1], FreeFactors(tmp, x)/b]

def FractionalPowerOfLinear(u, n, v, x):
    # If u has a subexpression of the form (a + b*x)**(m/n), FractionalPowerOfLinear(u, 1, False, x) returns [n, a + b*x], else it returns False.
    if AtomQ(u) or FreeQ(u, x):
        return [n, v]
    elif CalculusQ(u):
        return False
    elif FractionalPowerQ(u):
        if LinearQ(u.base, x) and (FalseQ(v) or ZeroQ(u.base - v)):
            return [LCM(Denominator(u.exp), n), u.base]
    lst = [n, v]
    for i in u.args:
        lst = FractionalPowerOfLinear(i, lst[0], lst[1], x)
        if AtomQ(lst):
            return False
    return lst

def InverseFunctionOfLinear(u, x):
    # (* If u has a subexpression of the form g[a+b*x] where g is an inverse function,
    # InverseFunctionOfLinear[u,x] returns g[a+b*x]; else it returns False. *)
    if AtomQ(u) or CalculusQ(u) or FreeQ(u, x):
        return False
    elif InverseFunctionQ(u) and LinearQ(u.args[0], x):
        return u
    for i in u.args:
        tmp = InverseFunctionOfLinear(i, x)
        if Not(AtomQ(tmp)):
            return tmp
    return False

def InertTrigQ(*args):
    if len(args) == 1:
        f = args[0]
        l = [sin,cos,tan,cot,sec,csc]
        return any(Head(f) == i for i in l)
    elif len(args) == 2:
        f, g = args
        if f == g:
            return InertTrigQ(f)
        return InertReciprocalQ(f, g) or InertReciprocalQ(g, f)
    else:
        f, g, h = args
        return InertTrigQ(g, f) and InertTrigQ(g, h)

def InertReciprocalQ(f, g):
    return (f.func == sin and g.func == csc) or (f.func == cos and g.func == sec) or (f.func == tan and g.func == cot)

def DeactivateTrig(u, x):
    # (* u is a function of trig functions of a linear function of x. *)
    # (* DeactivateTrig[u,x] returns u with the trig functions replaced with inert trig functions. *)
    return FixInertTrigFunction(DeactivateTrigAux(u, x), x)

def FixInertTrigFunction(u, x):
    return u

def DeactivateTrigAux(u, x):
    if AtomQ(u):
        return u
    elif TrigQ(u) and LinearQ(u.args[0], x):
        v = ExpandToSum(u.args[0], x)
        if SinQ(u):
            return sin(v)
        elif CosQ(u):
            return cos(v)
        elif TanQ(u):
            return tan(u)
        elif CotQ(u):
            return cot(v)
        elif SecQ(u):
            return sec(v)
        return csc(v)
    elif HyperbolicQ(u) and LinearQ(u.args[0], x):
        v = ExpandToSum(I*u.args[0], x)
        if SinhQ(u):
            return -I*sin(v)
        elif CoshQ(u):
            return cos(v)
        elif TanhQ(u):
            return -I*tan(v)
        elif CothQ(u):
            I*cot(v)
        elif SechQ(u):
            return sec(v)
        return I*csc(v)
    return u.func(*[DeactivateTrigAux(i, x) for i in u.args])

def PowerOfInertTrigSumQ(u, func, x):
    p_ = Wild('p', exclude=[x])
    q_ = Wild('q', exclude=[x])
    a_ = Wild('a', exclude=[x])
    b_ = Wild('b', exclude=[x])
    c_ = Wild('c', exclude=[x])
    d_ = Wild('d', exclude=[x])
    n_ = Wild('n', exclude=[x])
    w_ = Wild('w')

    pattern = (a_ + b_*(c_*func(w_))**p_)**n_
    match = u.match(pattern)
    if match:
        keys = [a_, b_, c_, n_, p_, w_]
        if len(keys) == len(match):
            return True

    pattern = (a_ + b_*(d_*func(w_))**p_ + c_*(d_*func(w_))**q_)**n_
    match = u.match(pattern)
    if match:
        keys = [a_, b_, c_, d_, n_, p_, q_, w_]
        if len(keys) == len(match):
            return True
    return False

def PiecewiseLinearQ(*args):
    # (* If the derivative of u wrt x is a constant wrt x, PiecewiseLinearQ[u,x] returns True;
    # else it returns False. *)
    if len(args) == 3:
        u, v, x = args
        return PiecewiseLinearQ(u, x) and PiecewiseLinearQ(v, x)

    u, x = args
    if LinearQ(u, x):
        return True

    c_ = Wild('c', exclude=[x])
    F_ = Wild('F', exclude=[x])
    v_ = Wild('v')
    match = u.match(Log(c_*F_**v_))
    if match:
        if len(match) == 3:
            if LinearQ(match[v_], x):
                return True
    try:
        F = type(u)
        G = type(u.args[0])
        v = u.args[0].args[0]
        if LinearQ(v, x):
            if MemberQ([[atanh, tanh], [atanh, coth], [acoth, coth], [acoth, tanh], [atan, tan], [atan, cot], [acot, cot], [acot, tan]], [F, G]):
                return True
    except:
        pass
    return False

def KnownTrigIntegrandQ(lst, u, x):
    if u == 1:
        return True
    a_ = Wild('a', exclude=[x])
    b_ = Wild('b', exclude=[x, 0])
    func_ = WildFunction('func')
    m_ = Wild('m', exclude=[x])
    A_ = Wild('A', exclude=[x])
    B_ = Wild('B', exclude=[x, 0])
    C_ = Wild('C', exclude=[x, 0])

    match = u.match((a_ + b_*func_)**m_)
    if match:
        func = match[func_]
        if LinearQ(func.args[0], x) and MemberQ(lst, func.func):
            return True

    match = u.match((a_ + b_*func_)**m_*(A_ + B_*func_))
    if match:
        func = match[func_]
        if LinearQ(func.args[0], x) and MemberQ(lst, func.func):
            return True

    match = u.match(A_ + C_*func_**2)
    if match:
        func = match[func_]
        if LinearQ(func.args[0], x) and MemberQ(lst, func.func):
            return True

    match = u.match(A_ + B_*func_ + C_*func_**2)
    if match:
        func = match[func_]
        if LinearQ(func.args[0], x) and MemberQ(lst, func.func):
            return True

    match = u.match((a_ + b_*func_)**m_*(A_ + C_*func_**2))
    if match:
        func = match[func_]
        if LinearQ(func.args[0], x) and MemberQ(lst, func.func):
            return True

    match = u.match((a_ + b_*func_)**m_*(A_ + B_*func_ + C_*func_**2))
    if match:
        func = match[func_]
        if LinearQ(func.args[0], x) and MemberQ(lst, func.func):
            return True

    return False

def KnownSineIntegrandQ(u, x):
    return KnownTrigIntegrandQ([sin, cos], u, x)

def KnownTangentIntegrandQ(u, x):
    return KnownTrigIntegrandQ([tan], u, x)

def KnownCotangentIntegrandQ(u, x):
    return KnownTrigIntegrandQ([cot], u, x)

def KnownSecantIntegrandQ(u, x):
    return KnownTrigIntegrandQ([sec, csc], u, x)

def TryPureTanSubst(u, x):
    a_ = Wild('a', exclude=[x])
    b_ = Wild('b', exclude=[x])
    c_ = Wild('c', exclude=[x])
    G_ = Wild('G')

    F = u.func
    try:
        if MemberQ([atan, acot, atanh, acoth], F):
            match = u.args[0].match(c_*(a_ + b_*G_))
            if match:
                if len(match) == 4:
                    G = match[G_]
                    if MemberQ([tan, cot, tanh, coth], G.func):
                        if LinearQ(G.args[0], x):
                            return True
    except:
        pass

    return False

def TryTanhSubst(u, x):
    if LogQ(u):
        return False
    elif not FalseQ(FunctionOfLinear(u, x)):
        return False

    a_ = Wild('a', exclude=[x])
    m_ = Wild('m', exclude=[x])
    p_ = Wild('p', exclude=[x])
    r_, s_, t_, n_, b_, f_, g_ = map(Wild, 'rstnbfg')

    match = u.match(r_*(s_ + t_)**n_)
    if match:
        if len(match) == 4:
            r, s, t, n = [match[i] for i in [r_, s_, t_, n_]]
            if IntegerQ(n) and PositiveQ(n):
                return False

    match = u.match(1/(a_ + b_*f_**n_))
    if match:
        if len(match) == 4:
            a, b, f, n = [match[i] for i in [a_, b_, f_, n_]]
            if SinhCoshQ(f) and IntegerQ(n) and n > 2:
                return False

    match = u.match(f_*g_)
    if match:
        if len(match) == 2:
            f, g = match[f_], match[g_]
            if SinhCoshQ(f) and SinhCoshQ(g):
                if IntegersQ(f.args[0]/x, g.args[0]/x):
                    return False

    match = u.match(r_*(a_*s_**m_)**p_)
    if match:
        if len(match) == 5:
            r, a, s, m, p = [match[i] for i in [r_, a_, s_, m_, p_]]
            if Not(m==2 and (s == Sech(x) or s == Csch(x))):
                return False

    if u != ExpandIntegrand(u, x):
        return False

    return True

def TryPureTanhSubst(u, x):
    F = u.func
    a_ = Wild('a', exclude=[x])
    G_ = Wild('G')

    if F == sym_log:
        return False

    match = u.args[0].match(a_*G_)
    if match and len(match) == 2:
        G = match[G_].func
        if MemberQ([atanh, acoth], F) and MemberQ([tanh, coth], G):
            return False

    if u != ExpandIntegrand(u, x):
        return False

    return True

def AbsurdNumberGCD(*seq):
    # (* m, n, ... must be absurd numbers.  AbsurdNumberGCD[m,n,...] returns the gcd of m, n, ... *)
    lst = list(seq)
    if Length(lst) == 1:
        return First(lst)
    return AbsurdNumberGCDList(FactorAbsurdNumber(First(lst)), FactorAbsurdNumber(AbsurdNumberGCD(*Rest(lst))))

def AbsurdNumberGCDList(lst1, lst2):
    # (* lst1 and lst2 must be absurd number prime factorization lists. *)
    # (* AbsurdNumberGCDList[lst1,lst2] returns the gcd of the absurd numbers represented by lst1 and lst2. *)
    if lst1 == []:
        return Mul(*[i[0]**Min(i[1],0) for i in lst2])
    elif lst2 == []:
        return Mul(*[i[0]**Min(i[1],0) for i in lst1])
    elif lst1[0][0] == lst2[0][0]:
        if lst1[0][1] <= lst2[0][1]:
            return lst1[0][0]**lst1[0][1]*AbsurdNumberGCDList(Rest(lst1), Rest(lst2))
        return lst1[0][0]**lst2[0][1]*AbsurdNumberGCDList(Rest(lst1), Rest(lst2))
    elif lst1[0][0] < lst2[0][0]:
        if lst1[0][1] < 0:
            return lst1[0][0]**lst1[0][1]*AbsurdNumberGCDList(Rest(lst1), lst2)
        return AbsurdNumberGCDList(Rest(lst1), lst2)
    elif lst2[0][1] < 0:
        return lst2[0][0]**lst2[0][1]*AbsurdNumberGCDList(lst1, Rest(lst2))
    return AbsurdNumberGCDList(lst1, Rest(lst2))

def ExpandTrigExpand(u, F, v, m, n, x):
    w = Expand(TrigExpand(F.xreplace({x: n*x}))**m).xreplace({x: v})
    if SumQ(w):
        t = 0
        for i in w.args:
            t += u*i
        return t
    else:
        return u*w

def ExpandTrigReduce(*args):
    if len(args) == 3:
        u = args[0]
        v = args[1]
        x = args[2]
        w = ExpandTrigReduce(v, x)
        if SumQ(w):
            t = 0
            for i in w.args:
                t += u*i
            return t
        else:
            return u*w
    else:
        u = args[0]
        x = args[1]
        return ExpandTrigReduceAux(u, x)

def ExpandTrigReduceAux(u, x):
    v = TrigReduce(u).expand()
    if SumQ(v):
        t = 0
        for i in v.args:
            t += NormalizeTrig(i, x)
        return t
    return NormalizeTrig(v, x)

def NormalizeTrig(v, x):
    a = Wild('a', exclude=[x])
    n = Wild('n', exclude=[x, 0])
    F = Wild('F')
    expr = a*F**n
    M = v.match(expr)
    if M and len(M[F].args) == 1 and PolynomialQ(M[F].args[0], x) and Exponent(M[F].args[0], x) > 0:
        u = M[F].args[0]
        return M[a]*M[F].xreplace({u: ExpandToSum(u, x)})**M[n]
    else:
        return v
#=================================
def TrigToExp(expr):
    ex = expr.rewrite(sin, sym_exp).rewrite(cos, sym_exp).rewrite(tan, sym_exp).rewrite(sec, sym_exp).rewrite(csc, sym_exp).rewrite(cot, sym_exp)
    return ex.replace(sym_exp, rubi_exp)

def ExpandTrigToExp(u, *args):
    if len(args) == 1:
        x = args[0]
        return ExpandTrigToExp(1, u, x)
    else:
        v = args[0]
        x = args[1]
        w = TrigToExp(v)
        k = 0
        if SumQ(w):
            for i in w.args:
                k += SimplifyIntegrand(u*i, x)
            w = k
        else:
            w = SimplifyIntegrand(u*w, x)
        return ExpandIntegrand(FreeFactors(w, x), NonfreeFactors(w, x),x)
#======================================
def TrigReduce(i):
    """
    TrigReduce(expr) rewrites products and powers of trigonometric functions in expr in terms of trigonometric functions with combined arguments.

    Examples
    ========

    >>> from sympy import sin, cos
    >>> from sympy.integrals.rubi.utility_function import TrigReduce
    >>> from sympy.abc import x
    >>> TrigReduce(cos(x)**2)
    cos(2*x)/2 + 1/2
    >>> TrigReduce(cos(x)**2*sin(x))
    sin(x)/4 + sin(3*x)/4
    >>> TrigReduce(cos(x)**2+sin(x))
    sin(x) + cos(2*x)/2 + 1/2

    """
    if SumQ(i):
        t = 0
        for k in i.args:
            t += TrigReduce(k)
        return t
    if ProductQ(i):
        if any(PowerQ(k) for k in i.args):
            if (i.rewrite((sin, sinh), sym_exp).rewrite((cos, cosh), sym_exp).expand().rewrite(sym_exp, sin)).has(I, cosh, sinh):
                return i.rewrite((sin, sinh), sym_exp).rewrite((cos, cosh), sym_exp).expand().rewrite(sym_exp, sin).simplify()
            else:
                return i.rewrite((sin, sinh), sym_exp).rewrite((cos, cosh), sym_exp).expand().rewrite(sym_exp, sin)
        else:
            a = Wild('a')
            b = Wild('b')
            v = Wild('v')
            Match = i.match(v*sin(a)*cos(b))
            if Match:
                a = Match[a]
                b = Match[b]
                v = Match[v]
                return i.subs(v*sin(a)*cos(b), v*S(1)/2*(sin(a + b) + sin(a - b)))
            Match = i.match(v*sin(a)*sin(b))
            if Match:
                a = Match[a]
                b = Match[b]
                v = Match[v]
                return i.subs(v*sin(a)*sin(b), v*S(1)/2*cos(a - b) - cos(a + b))
            Match = i.match(v*cos(a)*cos(b))
            if Match:
                a = Match[a]
                b = Match[b]
                v = Match[v]
                return i.subs(v*cos(a)*cos(b), v*S(1)/2*cos(a + b) + cos(a - b))
            Match = i.match(v*sinh(a)*cosh(b))
            if Match:
                a = Match[a]
                b = Match[b]
                v = Match[v]
                return i.subs(v*sinh(a)*cosh(b), v*S(1)/2*(sinh(a + b) + sinh(a - b)))
            Match = i.match(v*sinh(a)*sinh(b))
            if Match:
                a = Match[a]
                b = Match[b]
                v = Match[v]
                return i.subs(v*sinh(a)*sinh(b), v*S(1)/2*cosh(a - b) - cosh(a + b))
            Match = i.match(v*cosh(a)*cosh(b))
            if Match:
                a = Match[a]
                b = Match[b]
                v = Match[v]
                return i.subs(v*cosh(a)*cosh(b), v*S(1)/2*cosh(a + b) + cosh(a - b))

    if PowerQ(i):
        if i.has(sin, sinh):
            if (i.rewrite((sin, sinh), sym_exp).expand().rewrite(sym_exp, sin)).has(I, cosh, sinh):
                return i.rewrite((sin, sinh), sym_exp).expand().rewrite(sym_exp, sin).simplify()
            else:
                return i.rewrite((sin, sinh), sym_exp).expand().rewrite(sym_exp, sin)
        if i.has(cos, cosh):
            if (i.rewrite((cos, cosh), sym_exp).expand().rewrite(sym_exp, cos)).has(I, cosh, sinh):
                return i.rewrite((cos, cosh), sym_exp).expand().rewrite(sym_exp, cos).simplify()
            else:
                return i.rewrite((cos, cosh), sym_exp).expand().rewrite(sym_exp, cos)
    return i

def FunctionOfTrig(u, *args):
    # If u is a function of trig functions of v where v is a linear function of x,
    # FunctionOfTrig[u,x] returns v; else it returns False.
    if len(args) == 1:
        x = args[0]
        v = FunctionOfTrig(u, None, x)
        if v:
            return v
        else:
            return False
    else:
        v, x = args
        if AtomQ(u):
            if u == x:
                return False
            else:
                return v
        if TrigQ(u) and LinearQ(u.args[0], x):
            if v is None:
                return u.args[0]
            else:
                a = Coefficient(v, x, 0)
                b = Coefficient(v, x, 1)
                c = Coefficient(u.args[0], x, 0)
                d = Coefficient(u.args[0], x, 1)
                if ZeroQ(a*d - b*c) and RationalQ(b/d):
                    return a/Numerator(b/d) + b*x/Numerator(b/d)
                else:
                    return False
        if HyperbolicQ(u) and LinearQ(u.args[0], x):
            if v is None:
                return I*u.args[0]
            a = Coefficient(v, x, 0)
            b = Coefficient(v, x, 1)
            c = I*Coefficient(u.args[0], x, 0)
            d = I*Coefficient(u.args[0], x, 1)
            if ZeroQ(a*d - b*c) and RationalQ(b/d):
                return a/Numerator(b/d) + b*x/Numerator(b/d)
            else:
                return False
        if CalculusQ(u):
            return False
        else:
            w = v
            for i in u.args:
                w = FunctionOfTrig(i, w, x)
                if FalseQ(w):
                    return False
            return w

def AlgebraicTrigFunctionQ(u, x):
    # If u is algebraic function of trig functions, AlgebraicTrigFunctionQ(u,x) returns True; else it returns False.
    if AtomQ(u):
        return True
    elif TrigQ(u) and LinearQ(u.args[0], x):
        return True
    elif HyperbolicQ(u) and LinearQ(u.args[0], x):
        return True
    elif PowerQ(u):
        if FreeQ(u.exp, x):
            return AlgebraicTrigFunctionQ(u.base, x)
    elif ProductQ(u) or SumQ(u):
        for i in u.args:
            if not AlgebraicTrigFunctionQ(i, x):
                return False
        return True

    return False

def FunctionOfHyperbolic(u, *x):
    # If u is a function of hyperbolic trig functions of v where v is linear in x,
    # FunctionOfHyperbolic(u,x) returns v; else it returns False.
    if len(x) == 1:
        x = x[0]
        v = FunctionOfHyperbolic(u, None, x)
        if v is None:
            return False
        else:
            return v
    else:
        v = x[0]
        x = x[1]
        if AtomQ(u):
            if u == x:
                return False
            return v
        if HyperbolicQ(u) and LinearQ(u.args[0], x):
            if v is None:
                return u.args[0]
            a = Coefficient(v, x, 0)
            b = Coefficient(v, x, 1)
            c = Coefficient(u.args[0], x, 0)
            d = Coefficient(u.args[0], x, 1)
            if ZeroQ(a*d - b*c) and RationalQ(b/d):
                return a/Numerator(b/d) + b*x/Numerator(b/d)
            else:
                return False
        if CalculusQ(u):
            return False
        w = v
        for i in u.args:
            if w == FunctionOfHyperbolic(i, w, x):
                return False
        return w

def FunctionOfQ(v, u, x, PureFlag=False):
    # v is a function of x. If u is a function of v,  FunctionOfQ(v, u, x) returns True; else it returns False. *)
    if FreeQ(u, x):
        return False
    elif AtomQ(v):
        return True
    elif ProductQ(v) and Not(EqQ(FreeFactors(v, x), 1)):
        return FunctionOfQ(NonfreeFactors(v, x), u, x, PureFlag)
    elif PureFlag:
        if SinQ(v) or CscQ(v):
            return PureFunctionOfSinQ(u, v.args[0], x)
        elif CosQ(v) or SecQ(v):
            return PureFunctionOfCosQ(u, v.args[0], x)
        elif TanQ(v):
            return PureFunctionOfTanQ(u, v.args[0], x)
        elif CotQ(v):
            return PureFunctionOfCotQ(u, v.args[0], x)
        elif SinhQ(v) or CschQ(v):
            return PureFunctionOfSinhQ(u, v.args[0], x)
        elif CoshQ(v) or SechQ(v):
            return PureFunctionOfCoshQ(u, v.args[0], x)
        elif TanhQ(v):
            return PureFunctionOfTanhQ(u, v.args[0], x)
        elif CothQ(v):
            return PureFunctionOfCothQ(u, v.args[0], x)
        else:
            return FunctionOfExpnQ(u, v, x) != False
    elif SinQ(v) or CscQ(v):
        return FunctionOfSinQ(u, v.args[0], x)
    elif CosQ(v) or SecQ(v):
        return FunctionOfCosQ(u, v.args[0], x)
    elif TanQ(v) or CotQ(v):
        FunctionOfTanQ(u, v.args[0], x)
    elif SinhQ(v) or CschQ(v):
        return FunctionOfSinhQ(u, v.args[0], x)
    elif CoshQ(v) or SechQ(v):
        return FunctionOfCoshQ(u, v.args[0], x)
    elif TanhQ(v) or CothQ(v):
        return FunctionOfTanhQ(u, v.args[0], x)
    return FunctionOfExpnQ(u, v, x) != False



def FunctionOfExpnQ(u, v, x):
    if u == v:
        return 1
    if AtomQ(u):
        if u == x:
            return False
        else:
            return 0
    if CalculusQ(u):
        return False
    if PowerQ(u):
        if FreeQ(u.exp, x):
            if ZeroQ(u.base - v):
                if IntegerQ(u.exp):
                    return u.exp
                else:
                    return 1
            if PowerQ(v):
                if FreeQ(v.exp, x) and ZeroQ(u.base-v.base):
                    if RationalQ(v.exp):
                        if RationalQ(u.exp) and IntegerQ(u.exp/v.exp) and (v.exp>0 or u.exp<0):
                            return u.exp/v.exp
                        else:
                            return False
                    if IntegerQ(Simplify(u.exp/v.exp)):
                        return Simplify(u.exp/v.exp)
                    else:
                        return False
            return FunctionOfExpnQ(u.base, v, x)
    if ProductQ(u) and Not(EqQ(FreeFactors(u, x), 1)):
        return FunctionOfExpnQ(NonfreeFactors(u, x), v, x)
    if ProductQ(u) and ProductQ(v):
        deg1 = FunctionOfExpnQ(First(u), First(v), x)
        if deg1==False:
            return False
        deg2 = FunctionOfExpnQ(Rest(u), Rest(v), x);
        if deg1==deg2 and FreeQ(Simplify(u/v^deg1), x):
            return deg1
        else:
            return False
    lst = []
    for i in u.args:
        if FunctionOfExpnQ(i, v, x) is False:
            return False
        lst.append(FunctionOfExpnQ(i, v, x))
    return Apply(GCD, lst)

def PureFunctionOfSinQ(u, v, x):
    # If u is a pure function of Sin(v) and/or Csc(v), PureFunctionOfSinQ(u, v, x) returns True; else it returns False.
    if AtomQ(u):
        return u!=x
    if CalculusQ(u):
        return False
    if TrigQ(u) and ZeroQ(u.args[0]-v):
        return SinQ(u) or CscQ(u)
    for i in u.args:
        if Not(PureFunctionOfSinQ(i, v, x)):
            return False
    return True

def PureFunctionOfCosQ(u, v, x):
    # If u is a pure function of Cos(v) and/or Sec(v), PureFunctionOfCosQ(u, v, x) returns True; else it returns False.
    if AtomQ(u):
        return u!=x
    if CalculusQ(u):
        return False
    if TrigQ(u) and ZeroQ(u.args[0]-v):
        return CosQ(u) or SecQ(u)
    for i in u.args:
        if Not(PureFunctionOfCosQ(i, v, x)):
            return False
    return True

def PureFunctionOfTanQ(u, v, x):
    # If u is a pure function of Tan(v) and/or Cot(v), PureFunctionOfTanQ(u, v, x) returns True; else it returns False.
    if AtomQ(u):
        return u!=x
    if CalculusQ(u):
        return False
    if TrigQ(u) and ZeroQ(u.args[0]-v):
        return TanQ(u) or CotQ(u)
    for i in u.args:
        if Not(PureFunctionOfTanQ(i, v, x)):
            return False
    return True

def PureFunctionOfCotQ(u, v, x):
    # If u is a pure function of Cot(v), PureFunctionOfCotQ(u, v, x) returns True; else it returns False.
    if AtomQ(u):
        return u!=x
    if CalculusQ(u):
        return False
    if TrigQ(u) and ZeroQ(u.args[0]-v):
        return CotQ(u)
    for i in u.args:
        if Not(PureFunctionOfCotQ(i, v, x)):
            return False
    return True

def FunctionOfCosQ(u, v, x):
    # If u is a function of Cos[v], FunctionOfCosQ[u,v,x] returns True; else it returns False.
    if AtomQ(u):
        return u != x
    elif CalculusQ(u):
        return False
    elif TrigQ(u) and IntegerQuotientQ(u.args[0], v):
        # Basis: If m integer, Cos[m*v]^n is a function of Cos[v]. *)
        return CosQ(u) or SecQ(u)
    elif IntegerPowerQ(u):
        if TrigQ(u.base) and IntegerQuotientQ(u.base.args[0], v):
            if EvenQ(u.exp):
                # Basis: If m integer and n even, Trig[m*v]^n is a function of Cos[v]. *)
                return True
            return FunctionOfCosQ(u.base, v, x)
    elif ProductQ(u):
        lst = FindTrigFactor(sin, csc, u, v, False)
        if ListQ(lst):
            # (* Basis: If m integer and n odd, Sin[m*v]^n == Sin[v]*u where u is a function of Cos[v]. *)
            return FunctionOfCosQ(Sin(v)*lst[1], v, x)
        lst = FindTrigFactor(tan, cot, u, v, True)
        if ListQ(lst):
            # (* Basis: If m integer and n odd, Tan[m*v]^n == Sin[v]*u where u is a function of Cos[v]. *)
            return FunctionOfCosQ(Sin(v)*lst[1], v, x)
        return all(FunctionOfCosQ(i, v, x) for i in u.args)
    return all(FunctionOfCosQ(i, v, x) for i in u.args)

def FunctionOfSinQ(u, v, x):
    # If u is a function of Sin[v], FunctionOfSinQ[u,v,x] returns True; else it returns False.
    if AtomQ(u):
        return u != x
    elif CalculusQ(u):
        return False
    elif TrigQ(u) and IntegerQuotientQ(u.args[0], v):
        if OddQuotientQ(u.args[0], v):
            # Basis: If m odd, Sin[m*v]^n is a function of Sin[v].
            return SinQ(u) or CscQ(u)
        # Basis: If m even, Cos[m*v]^n is a function of Sin[v].
        return CosQ(u) or SecQ(u)
    elif IntegerPowerQ(u):
        if TrigQ(u.base) and IntegerQuotientQ(u.base.args[0], v):
            if EvenQ(u.exp):
                # Basis: If m integer and n even, Hyper[m*v]^n is a function of Sin[v].
                return True
            return FunctionOfSinQ(u.base, v, x)
    elif ProductQ(u):
        if CosQ(u.args[0]) and SinQ(u.args[1]) and ZeroQ(u.args[0].args[0] - v/2) and ZeroQ(u.args[1].args[0] - v/2):
            return FunctionOfSinQ(Drop(u, 2), v, x)
        lst = FindTrigFactor(sin, csch, u, v, False)
        if ListQ(lst) and EvenQuotientQ(lst[0], v):
            # Basis: If m even and n odd, Sin[m*v]^n == Cos[v]*u where u is a function of Sin[v].
            return FunctionOfSinQ(Cos(v)*lst[1], v, x)
        lst = FindTrigFactor(cos, sec, u, v, False)
        if ListQ(lst) and OddQuotientQ(lst[0], v):
            # Basis: If m odd and n odd, Cos[m*v]^n == Cos[v]*u where u is a function of Sin[v].
            return FunctionOfSinQ(Cos(v)*lst[1], v, x)
        lst = FindTrigFactor(tan, cot, u, v, True)
        if ListQ(lst):
            # Basis: If m integer and n odd, Tan[m*v]^n == Cos[v]*u where u is a function of Sin[v].
            return FunctionOfSinQ(Cos(v)*lst[1], v, x)
        return all(FunctionOfSinQ(i, v, x) for i in u.args)
    return all(FunctionOfSinQ(i, v, x) for i in u.args)

def OddTrigPowerQ(u, v, x):
    if SinQ(u) or CosQ(u) or SecQ(u) or CscQ(u):
        return OddQuotientQ(u.args[0], v)
    if PowerQ(u):
        return OddQ(u.exp) and OddTrigPowerQ(u.base, v, x)
    if ProductQ(u):
        if not FreeFactors(u, x) == 1:
            return OddTrigPowerQ(NonfreeFactors(u, x), v, x)
        lst = []
        for i in u.args:
            if Not(FunctionOfTanQ(i, v, x)):
                lst.append(i)
        if lst == []:
            return True
        return Length(lst)==1 and OddTrigPowerQ(lst[0], v, x)
    if SumQ(u):
        return all(OddTrigPowerQ(i, v, x) for i in u.args)
    return False

def FunctionOfTanQ(u, v, x):
    # If u is a function of the form f[Tan[v],Cot[v]] where f is independent of x,
    # FunctionOfTanQ[u,v,x] returns True; else it returns False.
    if AtomQ(u):
        return u != x
    elif CalculusQ(u):
        return False
    elif TrigQ(u) and IntegerQuotientQ(u.args[0], v):
        return TanQ(u) or CotQ(u) or EvenQuotientQ(u.args[0], v)
    elif PowerQ(u):
        if EvenQ(u.exp) and TrigQ(u.base) and IntegerQuotientQ(u.base.args[0], v):
            return True
        elif EvenQ(u.exp) and SumQ(u.base):
            return FunctionOfTanQ(Expand(u.base**2, v, x))
    if ProductQ(u):
        lst = []
        for i in u.args:
            if Not(FunctionOfTanQ(i, v, x)):
                lst.append(i)
        if lst == []:
            return True
        return Length(lst)==2 and OddTrigPowerQ(lst[0], v, x) and OddTrigPowerQ(lst[1], v, x)
    return all(FunctionOfTanQ(i, v, x) for i in u.args)

def FunctionOfTanWeight(u, v, x):
    # (* u is a function of the form f[Tan[v],Cot[v]] where f is independent of x.
    # FunctionOfTanWeight[u,v,x] returns a nonnegative number if u is best considered a function
    # of Tan[v]; else it returns a negative number. *)
    if AtomQ(u):
        return S(0)
    elif CalculusQ(u):
        return S(0)
    elif TrigQ(u) and IntegerQuotientQ(u.args[0], v):
        if TanQ(u) and ZeroQ(u.args[0] - v):
            return S(1)
        elif CotQ(u) and ZeroQ(u.args[0] - v):
            return S(-1)
        return S(0)
    elif PowerQ(u):
        if EvenQ(u.exp) and TrigQ(u.base) and IntegerQuotientQ(u.base.args[0], v):
            if TanQ(u.base) or CosQ(u.base) or SecQ(u.base):
                return S(1)
            return S(-1)
    if ProductQ(u):
        if all(FunctionOfTanQ(i, v, x) for i in u.args):
            return Add(*[FunctionOfTanWeight(i, v, x) for i in u.args])
        return S(0)
    return Add(*[FunctionOfTanWeight(i, v, x) for i in u.args])

def FunctionOfTrigQ(u, v, x):
    # If u (x) is equivalent to a function of the form f (Sin[v],Cos[v],Tan[v],Cot[v],Sec[v],Csc[v]) where f is independent of x, FunctionOfTrigQ[u,v,x] returns True; else it returns False.
    if AtomQ(u):
        return u != x
    elif CalculusQ(u):
        return False
    elif TrigQ(u) and IntegerQuotientQ(u.args[0], v):
        return True
    return all(FunctionOfTrigQ(i, v, x) for i in u.args)

def FunctionOfDensePolynomialsQ(u, x):
    # If all occurrences of x in u (x) are in dense polynomials, FunctionOfDensePolynomialsQ[u,x] returns True; else it returns False.
    if FreeQ(u, x):
        return True
    if PolynomialQ(u, x):
        return Length(ExponentList(u, x)) > 1
    return all(FunctionOfDensePolynomialsQ(i, x) for i in u.args)

def FunctionOfLog(u, *args):
    # If u (x) is equivalent to an expression of the form f (Log[a*x^n]), FunctionOfLog[u,x] returns
    # the list {f (x),a*x^n,n}; else it returns False.
    if len(args) == 1:
        x = args[0]
        lst = FunctionOfLog(u, False, False, x)
        if AtomQ(lst) or FalseQ(lst[1]) or not isinstance(x, Symbol):
            return False
        else:
            return lst
    else:
        v = args[0]
        n = args[1]
        x = args[2]
        if AtomQ(u):
            if u==x:
                return False
            else:
                return [u, v, n]
        if CalculusQ(u):
            return False
        lst = BinomialParts(u.args[0], x)
        if LogQ(u) and ListQ(lst) and ZeroQ(lst[0]):
            if FalseQ(v) or u.args[0] == v:
                return [x, u.args[0], lst[2]]
            else:
                return False
        lst = [0, v, n]
        l = []
        for i in u.args:
                lst = FunctionOfLog(i, lst[1], lst[2], x)
                if AtomQ(lst):
                    return False
                else:
                    l.append(lst[0])

        return [u.func(*l), lst[1], lst[2]]

def PowerVariableExpn(u, m, x):
    # If m is an integer, u is an expression of the form f((c*x)**n) and g=GCD(m,n)>1,
    # PowerVariableExpn(u,m,x) returns the list {x**(m/g)*f((c*x)**(n/g)),g,c}; else it returns False.
    if IntegerQ(m):
        lst = PowerVariableDegree(u, m, 1, x)
        if not lst:
            return False
        else:
            return [x**(m/lst[0])*PowerVariableSubst(u, lst[0], x), lst[0], lst[1]]
    else:
        return False

def PowerVariableDegree(u, m, c, x):
    if FreeQ(u, x):
        return [m, c]
    if AtomQ(u) or CalculusQ(u):
        return False
    if PowerQ(u):
        if FreeQ(u.base/x, x):
            if ZeroQ(m) or m == u.exp and c == u.base/x:
                return [u.exp, u.base/x]
            if IntegerQ(u.exp) and IntegerQ(m) and GCD(m, u.exp)>1 and c==u.base/x:
                return [GCD(m, u.exp), c]
            else:
                return False
    lst = [m, c]
    for i in u.args:
        if PowerVariableDegree(i, lst[0], lst[1], x) == False:
            return False
        lst1 = PowerVariableDegree(i, lst[0], lst[1], x)
    if not lst1:
        return False
    else:
        return lst1

def PowerVariableSubst(u, m, x):
    if FreeQ(u, x) or AtomQ(u) or CalculusQ(u):
        return u
    if PowerQ(u):
        if FreeQ(u.base/x, x):
            return x**(u.exp/m)
    if ProductQ(u):
        l = 1
        for i in u.args:
            l *= (PowerVariableSubst(i, m, x))
        return l
    if SumQ(u):
        l = 0
        for i in u.args:
            l += (PowerVariableSubst(i, m, x))
        return l
    return u

def EulerIntegrandQ(expr, x):
    a = Wild('a', exclude=[x])
    b = Wild('b', exclude=[x])
    n = Wild('n', exclude=[x, 0])
    m = Wild('m', exclude=[x, 0])
    p = Wild('p', exclude=[x, 0])
    u = Wild('u')
    v = Wild('v')
    # Pattern 1
    M = expr.match((a*x + b*u**n)**p)
    if M:
        if len(M) == 5 and FreeQ([M[a], M[b]], x) and IntegerQ(M[n] + 1/2) and QuadraticQ(M[u], x) and Not(RationalQ(M[p])) or NegativeIntegerQ(M[p]) and Not(BinomialQ(M[u], x)):
            return True
    # Pattern 2
    M = expr.match(v**m*(a*x + b*u**n)**p)
    if M:
        if len(M) == 6 and FreeQ([M[a], M[b]], x) and ZeroQ(M[u] - M[v]) and IntegersQ(2*M[m], M[n] + 1/2) and QuadraticQ(M[u], x) and Not(RationalQ(M[p])) or NegativeIntegerQ(M[p]) and Not(BinomialQ(M[u], x)):
            return True
    # Pattern 3
    M = expr.match(u**n*v**p)
    if M:
        if len(M) == 3 and NegativeIntegerQ(M[p]) and IntegerQ(M[n] + 1/2) and QuadraticQ(M[u], x) and QuadraticQ(M[v], x) and Not(BinomialQ(M[v], x)):
            return True
    else:
        return False

def FunctionOfSquareRootOfQuadratic(u, *args):
    if len(args) == 1:
        x = args[0]
        pattern = Pattern(UtilityOperator(x_**WC('m', 1)*(a_ + x**WC('n', 1)*WC('b', 1))**p_, x), CustomConstraint(lambda a, b, m, n, p, x: FreeQ([a, b, m, n, p], x)))
        M = is_match(UtilityOperator(u, args[0]), pattern)
        if M:
            return False
        tmp = FunctionOfSquareRootOfQuadratic(u, False, x)
        if AtomQ(tmp) or FalseQ(tmp[0]):
            return False
        tmp = tmp[0]
        a = Coefficient(tmp, x, 0)
        b = Coefficient(tmp, x, 1)
        c = Coefficient(tmp, x, 2)
        if ZeroQ(a) and ZeroQ(b) or ZeroQ(b**2-4*a*c):
            return False
        if PosQ(c):
            sqrt = Rt(c, S(2));
            q = a*sqrt + b*x + sqrt*x**2
            r = b + 2*sqrt*x
            return [Simplify(SquareRootOfQuadraticSubst(u, q/r, (-a+x**2)/r, x)*q/r**2), Simplify(sqrt*x + Sqrt(tmp)), 2]
        if PosQ(a):
            sqrt = Rt(a, S(2))
            q = c*sqrt - b*x + sqrt*x**2
            r = c - x**2
            return [Simplify(SquareRootOfQuadraticSubst(u, q/r, (-b+2*sqrt*x)/r, x)*q/r**2), Simplify((-sqrt+Sqrt(tmp))/x), 1]
        sqrt = Rt(b**2 - 4*a*c, S(2))
        r = c - x**2
        return[Simplify(-sqrt*SquareRootOfQuadraticSubst(u, -sqrt*x/r, -(b*c+c*sqrt+(-b+sqrt)*x**2)/(2*c*r), x)*x/r**2), FullSimplify(2*c*Sqrt(tmp)/(b-sqrt+2*c*x)), 3]
    else:
        v = args[0]
        x = args[1]
        if AtomQ(u) or FreeQ(u, x):
            return [v]
        if PowerQ(u):
            if FreeQ(u.exp, x):
                if FractionQ(u.exp) and Denominator(u.exp) == 2 and PolynomialQ(u.base, x) and Exponent(u.base, x) == 2:
                    if FalseQ(v) or u.base == v:
                        return [u.base]
                    else:
                        return False
                return FunctionOfSquareRootOfQuadratic(u.base, v, x)
        if ProductQ(u) or SumQ(u):
            lst = [v]
            lst1 = []
            for i in u.args:
                if FunctionOfSquareRootOfQuadratic(i, lst[0], x) == False:
                    return False
                lst1 = FunctionOfSquareRootOfQuadratic(i, lst[0], x)
            return lst1
        else:
            return False

def SquareRootOfQuadraticSubst(u, vv, xx, x):
    # SquareRootOfQuadraticSubst(u, vv, xx, x) returns u with fractional powers replaced by vv raised to the power and x replaced by xx.
    if AtomQ(u) or FreeQ(u, x):
        if u==x:
            return xx
        return u
    if PowerQ(u):
        if FreeQ(u.exp, x):
            if FractionQ(u.exp) and Denominator(u.exp)==2 and PolynomialQ(u.base, x) and Exponent(u.base, x)==2:
                return vv**Numerator(u.exp)
            return SquareRootOfQuadraticSubst(u.base, vv, xx, x)**u.exp
    elif SumQ(u):
        t = 0
        for i in u.args:
            t += SquareRootOfQuadraticSubst(i, vv, xx, x)
        return t
    elif ProductQ(u):
        t = 1
        for i in u.args:
            t *= SquareRootOfQuadraticSubst(i, vv, xx, x)
        return t

def Divides(y, u, x):
    # If u divided by y is free of x, Divides[y,u,x] returns the quotient; else it returns False.
    v = Simplify(u/y)
    if FreeQ(v, x):
        return v
    else:
        return False

def DerivativeDivides(y, u, x):
    """
    If y not equal to x, y is easy to differentiate wrt x, and u divided by the derivative of y
    is free of x, DerivativeDivides[y,u,x] returns the quotient; else it returns False.
    """
    from matchpy import is_match
    pattern0 = Pattern(Mul(a , b_), CustomConstraint(lambda a, b : FreeQ(a, b)))
    def f1(y, u, x):
        if PolynomialQ(y, x):
            return PolynomialQ(u, x) and Exponent(u, x) == Exponent(y, x) - 1
        else:
            return EasyDQ(y, x)

    if is_match(y, pattern0):
        return False

    elif f1(y, u, x):
        v = D(y ,x)
        if EqQ(v, 0):
            return False
        else:
            v = Simplify(u/v)
            if FreeQ(v, x):
                return v
            else:
                return False
    else:
        return False


def EasyDQ(expr, x):
    # If u is easy to differentiate wrt x,  EasyDQ(u, x) returns True; else it returns False *)
    u = Wild('u',exclude=[1])
    m = Wild('m',exclude=[x, 0])
    M = expr.match(u*x**m)
    if M:
        return EasyDQ(M[u], x)
    if AtomQ(expr) or FreeQ(expr, x) or Length(expr)==0:
        return True
    elif CalculusQ(expr):
        return False
    elif Length(expr)==1:
        return EasyDQ(expr.args[0], x)
    elif BinomialQ(expr, x) or ProductOfLinearPowersQ(expr, x):
        return True
    elif RationalFunctionQ(expr, x) and RationalFunctionExponents(expr, x)==[1, 1]:
        return True
    elif ProductQ(expr):
        if FreeQ(First(expr), x):
            return EasyDQ(Rest(expr), x)
        elif FreeQ(Rest(expr), x):
            return EasyDQ(First(expr), x)
        else:
            return False
    elif SumQ(expr):
        return EasyDQ(First(expr), x) and EasyDQ(Rest(expr), x)
    elif Length(expr)==2:
        if FreeQ(expr.args[0], x):
            EasyDQ(expr.args[1], x)
        elif FreeQ(expr.args[1], x):
            return EasyDQ(expr.args[0], x)
        else:
            return False
    return False

def ProductOfLinearPowersQ(u, x):
    # ProductOfLinearPowersQ(u, x) returns True iff u is a product of factors of the form v^n where v is linear in x
    v = Wild('v')
    n = Wild('n', exclude=[x])
    M = u.match(v**n)
    return FreeQ(u, x) or M and LinearQ(M[v], x) or ProductQ(u) and ProductOfLinearPowersQ(First(u), x) and ProductOfLinearPowersQ(Rest(u), x)

def Rt(u, n):
    return RtAux(TogetherSimplify(u), n)

def NthRoot(u, n):
    return nsimplify(u**(S(1)/n))

def AtomBaseQ(u):
    # If u is an atom or an atom raised to an odd degree,  AtomBaseQ(u) returns True; else it returns False
    return AtomQ(u) or PowerQ(u) and OddQ(u.args[1]) and AtomBaseQ(u.args[0])

def SumBaseQ(u):
    # If u is a sum or a sum raised to an odd degree,  SumBaseQ(u) returns True; else it returns False
    return SumQ(u) or PowerQ(u) and OddQ(u.args[1]) and SumBaseQ(u.args[0])

def NegSumBaseQ(u):
    # If u is a sum or a sum raised to an odd degree whose lead term has a negative form,  NegSumBaseQ(u) returns True; else it returns False
    return SumQ(u) and NegQ(First(u)) or PowerQ(u) and OddQ(u.args[1]) and NegSumBaseQ(u.args[0])

def AllNegTermQ(u):
    # If all terms of u have a negative form, AllNegTermQ(u) returns True; else it returns False
    if PowerQ(u):
        if OddQ(u.exp):
            return AllNegTermQ(u.base)
    if SumQ(u):
        return NegQ(First(u)) and AllNegTermQ(Rest(u))
    return NegQ(u)

def SomeNegTermQ(u):
    # If some term of u has a negative form,  SomeNegTermQ(u) returns True; else it returns False
    if PowerQ(u):
        if OddQ(u.exp):
            return SomeNegTermQ(u.base)
    if SumQ(u):
        return NegQ(First(u)) or SomeNegTermQ(Rest(u))
    return NegQ(u)

def TrigSquareQ(u):
    # If u is an expression of the form Sin(z)^2 or Cos(z)^2,  TrigSquareQ(u) returns True,  else it returns False
    return PowerQ(u) and EqQ(u.args[1], 2) and MemberQ([sin, cos], Head(u.args[0]))

def RtAux(u, n):
    if PowerQ(u):
        return u.base**(u.exp/n)
    if ComplexNumberQ(u):
        a = Re(u)
        b = Im(u)
        if Not(IntegerQ(a) and IntegerQ(b)) and IntegerQ(a/(a**2 + b**2)) and IntegerQ(b/(a**2 + b**2)):
            # Basis: a+b*I==1/(a/(a^2+b^2)-b/(a^2+b^2)*I)
            return S(1)/RtAux(a/(a**2 + b**2) - b/(a**2 + b**2)*I, n)
        else:
            return NthRoot(u, n)
    if ProductQ(u):
        lst = SplitProduct(PositiveQ, u)
        if ListQ(lst):
            return RtAux(lst[0], n)*RtAux(lst[1], n)
        lst = SplitProduct(NegativeQ, u)
        if ListQ(lst):
            if EqQ(lst[0], -1):
                v = lst[1]
                if PowerQ(v):
                    if NegativeQ(v.exp):
                        return 1/RtAux(-v.base**(-v.exp), n)
                if ProductQ(v):
                    if ListQ(SplitProduct(SumBaseQ, v)):
                        lst = SplitProduct(AllNegTermQ, v)
                        if ListQ(lst):
                            return RtAux(-lst[0], n)*RtAux(lst[1], n)
                        lst = SplitProduct(NegSumBaseQ, v)
                        if ListQ(lst):
                            return RtAux(-lst[0], n)*RtAux(lst[1], n)
                        lst = SplitProduct(SomeNegTermQ, v)
                        if ListQ(lst):
                            return RtAux(-lst[0], n)*RtAux(lst[1], n)
                        lst = SplitProduct(SumBaseQ, v)
                        return RtAux(-lst[0], n)*RtAux(lst[1], n)
                    lst = SplitProduct(AtomBaseQ, v)
                    if ListQ(lst):
                        return RtAux(-lst[0], n)*RtAux(lst[1], n)
                    else:
                        return RtAux(-First(v), n)*RtAux(Rest(v), n)
                if OddQ(n):
                    return -RtAux(v, n)
                else:
                    return NthRoot(u, n)
            else:
                return RtAux(-lst[0], n)*RtAux(-lst[1], n)
        lst = SplitProduct(AllNegTermQ, u)
        if ListQ(lst) and ListQ(SplitProduct(SumBaseQ, lst[1])):
            return RtAux(-lst[0], n)*RtAux(-lst[1], n)
        lst = SplitProduct(NegSumBaseQ, u)
        if ListQ(lst) and ListQ(SplitProduct(NegSumBaseQ, lst[1])):
            return RtAux(-lst[0], n)*RtAux(-lst[1], n)
        return u.func(*[RtAux(i, n) for i in u.args])
    v = TrigSquare(u)
    if Not(AtomQ(v)):
        return RtAux(v, n)
    if OddQ(n) and NegativeQ(u):
        return -RtAux(-u, n)
    if OddQ(n) and NegQ(u) and PosQ(-u):
        return -RtAux(-u, n)
    else:
        return NthRoot(u, n)

def TrigSquare(u):
    # If u is an expression of the form a-a*Sin(z)^2 or a-a*Cos(z)^2, TrigSquare(u) returns Cos(z)^2 or Sin(z)^2 respectively,
    # else it returns False.
    if SumQ(u):
        for i in u.args:
            v = SplitProduct(TrigSquareQ, i)
            if v == False or SplitSum(v, u) == False:
                return False
            lst = SplitSum(SplitProduct(TrigSquareQ, i))
        if lst and ZeroQ(lst[1][2] + lst[1]):
            if Head(lst[0][0].args[0]) == sin:
                return lst[1]*cos(lst[1][1][1][1])**2
            return lst[1]*sin(lst[1][1][1][1])**2
        else:
            return False
    else:
        return False

def IntSum(u, x):
    # If u is free of x or of the form c*(a+b*x)^m, IntSum[u,x] returns the antiderivative of u wrt x;
    # else it returns d*Int[v,x] where d*v=u and d is free of x.
    return Add(*[Integral(i, x) for i in u.args])
    return Simp(FreeTerms(u, x)*x, x) + IntTerm(NonfreeTerms(u, x), x)

def IntTerm(expr, x):
    # If u is of the form c*(a+b*x)**m, IntTerm(u,x) returns the antiderivative of u wrt x;
    # else it returns d*Int(v,x) where d*v=u and d is free of x.
    c = Wild('c', exclude=[x])
    m = Wild('m', exclude=[x, 0])
    v = Wild('v')
    M = expr.match(c/v)
    if M and len(M) == 2 and FreeQ(M[c], x) and LinearQ(M[v], x):
        return Simp(M[c]*Log(RemoveContent(M[v], x))/Coefficient(M[v], x, 1), x)
    M = expr.match(c*v**m)
    if M and len(M) == 3 and NonzeroQ(M[m] + 1) and LinearQ(M[v], x):
        return Simp(M[c]*M[v]**(M[m] + 1)/(Coefficient(M[v], x, 1)*(M[m] + 1)), x)
    if SumQ(expr):
        t = 0
        for i in expr.args:
            t += IntTerm(i, x)
        return t
    else:
        u = expr
        return Dist(FreeFactors(u,x), Integral(NonfreeFactors(u, x), x), x)

def Map2(f, lst1, lst2):
    result = []
    for i in range(0, len(lst1)):
        result.append(f(lst1[i], lst2[i]))
    return result

def ConstantFactor(u, x):
    # (* ConstantFactor[u,x] returns a 2-element list of the factors of u[x] free of x and the
    # factors not free of u[x].  Common constant factors of the terms of sums are also collected. *)
    if FreeQ(u, x):
        return [u, S(1)]
    elif AtomQ(u):
        return [S(1), u]
    elif PowerQ(u):
        if FreeQ(u.exp, x):
            lst = ConstantFactor(u.base, x)
            if IntegerQ(u.exp):
                return [lst[0]**u.exp, lst[1]**u.exp]
            tmp = PositiveFactors(lst[0])
            if tmp == 1:
                return [S(1), u]
            return [tmp**u.exp, (NonpositiveFactors(lst[0])*lst[1])**u.exp]
    elif ProductQ(u):
        lst = [ConstantFactor(i, x) for i in u.args]
        return [Mul(*[First(i) for i in lst]), Mul(*[i[1] for i in lst])]
    elif SumQ(u):
        lst1 = [ConstantFactor(i, x) for i in u.args]
        if SameQ(*[i[1] for i in lst1]):
            return [Add(*[i[0] for i in lst]), lst1[0][1]]
        lst2 = CommonFactors([First(i) for i in lst1])
        return [First(lst2), Add(*Map2(Mul, Rest(lst2), [i[1] for i in lst1]))]
    return [S(1), u]

def SameQ(*args):
    for i in range(0, len(args) - 1):
        if args[i] != args[i+1]:
            return False
    return True

def ReplacePart(lst, a, b):
    lst[b] = a
    return lst

def CommonFactors(lst):
    # (* If lst is a list of n terms, CommonFactors[lst] returns a n+1-element list whose first
    # element is the product of the factors common to all terms of lst, and whose remaining
    # elements are quotients of each term divided by the common factor. *)
    lst1 = [NonabsurdNumberFactors(i) for i in lst]
    lst2 = [AbsurdNumberFactors(i) for i in lst]
    num = AbsurdNumberGCD(*lst2)
    common = num
    lst2 = [i/num for i in lst2]
    while (True):
        lst3 = [LeadFactor(i) for i in lst1]

        if SameQ(*lst3):
            common = common*lst3[0]
            lst1 = [RemainingFactors(i) for i in lst1]
        elif (all((LogQ(i) and IntegerQ(First(i)) and First(i) > 0) for i in lst3) and
            all(RationalQ(i) for i in [FullSimplify(j/First(lst3)) for j in lst3])):
            lst4 = [FullSimplify(j/First(lst3)) for j in lst3]
            num = GCD(*lst4)
            common = common*Log((First(lst3)[0])**num)
            lst2 = [lst2[i]*lst4[i]/num for i in range(0, len(lst2))]
            lst1 = [RemainingFactors(i) for i in lst1]
        lst4 = [LeadDegree(i) for i in lst1]
        if SameQ(*[LeadBase(i) for i in lst1]) and RationalQ(*lst4):
            num = Smallest(lst4)
            base = LeadBase(lst1[0])
            if num != 0:
                common = common*base**num
            lst2 = [lst2[i]*base**(lst4[i] - num) for i in range(0, len(lst2))]
            lst1 = [RemainingFactors(i) for i in lst1]
        elif (Length(lst1) == 2 and ZeroQ(LeadBase(lst1[0]) + LeadBase(lst1[1])) and
            NonzeroQ(lst1[0] - 1) and IntegerQ(lst4[0]) and FractionQ(lst4[1])):
            num = Min(lst4)
            base = LeadBase(lst1[1])
            if num != 0:
                common = common*base**num
            lst2 = [lst2[0]*(-1)**lst4[0], lst2[1]]
            lst2 = [lst2[i]*base**(lst4[i] - num) for i in range(0, len(lst2))]
            lst1 = [RemainingFactors(i) for i in lst1]
        elif (Length(lst1) == 2 and ZeroQ(lst1[0] + LeadBase(lst1[1])) and
            NonzeroQ(lst1[1] - 1) and IntegerQ(lst1[1]) and FractionQ(lst4[0])):
            num = Min(lst4)
            base = LeadBase(lst1[0])
            if num != 0:
                common = common*base**num
            lst2 = [lst2[0], lst2[1]*(-1)**lst4[1]]
            lst2 = [lst2[i]*base**(lst4[i] - num) for i in range(0, len(lst2))]
            lst1 = [RemainingFactors(i) for i in lst1]
        else:
            num = MostMainFactorPosition(lst3)
            lst2 = ReplacePart(lst2, lst3[num]*lst2[num], num)
            lst1 = ReplacePart(lst1, RemainingFactors(lst1[num]), num)
        if all(i==1 for i in lst1):
            return Prepend(lst2, common)

def MostMainFactorPosition(lst):
    factor = S(1)
    num = 0
    for i in range(0, Length(lst)):
        if FactorOrder(lst[i], factor) > 0:
            factor = lst[i]
            num = i
    return num

SbaseS, SexponS = None, None
SexponFlagS = False
def FunctionOfExponentialQ(u, x):
    # (* FunctionOfExponentialQ[u,x] returns True iff u is a function of F^v where F is a constant and v is linear in x, *)
    # (* and such an exponential explicitly occurs in u (i.e. not just implicitly in hyperbolic functions). *)
    global SbaseS, SexponS, SexponFlagS
    SbaseS, SexponS = None, None
    SexponFlagS = False
    res = FunctionOfExponentialTest(u, x)
    return res and SexponFlagS

def FunctionOfExponential(u, x):
    global SbaseS, SexponS, SexponFlagS
    # (* u is a function of F^v where v is linear in x.  FunctionOfExponential[u,x] returns F^v. *)
    SbaseS, SexponS = None, None
    SexponFlagS = False
    FunctionOfExponentialTest(u, x)
    return SbaseS**SexponS

def FunctionOfExponentialFunction(u, x):
    global SbaseS, SexponS, SexponFlagS
    # (* u is a function of F^v where v is linear in x.  FunctionOfExponentialFunction[u,x] returns u with F^v replaced by x. *)
    SbaseS, SexponS = None, None
    SexponFlagS = False
    FunctionOfExponentialTest(u, x)
    return SimplifyIntegrand(FunctionOfExponentialFunctionAux(u, x), x)

def FunctionOfExponentialFunctionAux(u, x):
    # (* u is a function of F^v where v is linear in x, and the fluid variables $base$=F and $expon$=v. *)
    # (* FunctionOfExponentialFunctionAux[u,x] returns u with F^v replaced by x. *)
    global SbaseS, SexponS, SexponFlagS
    if AtomQ(u):
        return u
    elif PowerQ(u):
        if FreeQ(u.base, x) and LinearQ(u.exp, x):
            if ZeroQ(Coefficient(SexponS, x, 0)):
                return u.base**Coefficient(u.exp, x, 0)*x**FullSimplify(Log(u.base)*Coefficient(u.exp, x, 1)/(Log(SbaseS)*Coefficient(SexponS, x, 1)))
            return x**FullSimplify(Log(u.base)*Coefficient(u.exp, x, 1)/(Log(SbaseS)*Coefficient(SexponS, x, 1)))
    elif HyperbolicQ(u) and LinearQ(u.args[0], x):
        tmp = x**FullSimplify(Coefficient(u.args[0], x, 1)/(Log(SbaseS)*Coefficient(SexponS, x, 1)))
        if SinhQ(u):
            return tmp/2 - 1/(2*tmp)
        elif CoshQ(u):
            return tmp/2 + 1/(2*tmp)
        elif TanhQ(u):
            return (tmp - 1/tmp)/(tmp + 1/tmp)
        elif CothQ(u):
            return (tmp + 1/tmp)/(tmp - 1/tmp)
        elif SechQ(u):
            return 2/(tmp + 1/tmp)
        return 2/(tmp - 1/tmp)
    if PowerQ(u):
        if FreeQ(u.base, x) and SumQ(u.exp):
            return FunctionOfExponentialFunctionAux(u.base**First(u.exp), x)*FunctionOfExponentialFunctionAux(u.base**Rest(u.exp), x)
    return u.func(*[FunctionOfExponentialFunctionAux(i, x) for i in u.args])

def FunctionOfExponentialTest(u, x):
    # (* FunctionOfExponentialTest[u,x] returns True iff u is a function of F^v where F is a constant and v is linear in x. *)
    # (* Before it is called, the fluid variables $base$ and $expon$ should be set to Null and $exponFlag$ to False. *)
    # (* If u is a function of F^v, $base$ and $expon$ are set to F and v, respectively. *)
    # (* If an explicit exponential occurs in u, $exponFlag$ is set to True. *)
    global SbaseS, SexponS, SexponFlagS
    if FreeQ(u, x):
        return True
    elif u == x or CalculusQ(u):
        return False
    elif PowerQ(u):
        if FreeQ(u.base, x) and LinearQ(u.exp, x):
            SexponFlagS = True
            return FunctionOfExponentialTestAux(u.base, u.exp, x)
    elif HyperbolicQ(u) and LinearQ(u.args[0], x):
        return FunctionOfExponentialTestAux(E, u.args[0], x)
    if PowerQ(u):
        if FreeQ(u.base, x) and SumQ(u.exp):
            return FunctionOfExponentialTest(u.base**First(u.exp), x) and FunctionOfExponentialTest(u.base**Rest(u.exp), x)
    return all(FunctionOfExponentialTest(i, x) for i in u.args)

def FunctionOfExponentialTestAux(base, expon, x):
    global SbaseS, SexponS, SexponFlagS
    if SbaseS is None:
        SbaseS = base
        SexponS = expon
        return True
    tmp = FullSimplify(Log(base)*Coefficient(expon, x, 1)/(Log(SbaseS)*Coefficient(SexponS, x, 1)))
    if Not(RationalQ(tmp)):
        return False
    elif ZeroQ(Coefficient(SexponS, x, 0)) or NonzeroQ(tmp - FullSimplify(Log(base)*Coefficient(expon, x, 0)/(Log(SbaseS)*Coefficient(SexponS, x, 0)))):
        if PositiveIntegerQ(base, SbaseS) and base < SbaseS:
            SbaseS = base
            SexponS = expon
            tmp = 1/tmp
        SexponS = Coefficient(SexponS, x, 1)*x/Denominator(tmp)
        if tmp < 0 and NegQ(Coefficient(SexponS, x, 1)):
            SexponS = -SexponS
        return True
    SexponS = SexponS/Denominator(tmp)
    if tmp < 0 and NegQ(Coefficient(SexponS, x, 1)):
        SexponS = -SexponS
    return True

def stdev(lst):
    """Calculates the standard deviation for a list of numbers."""
    num_items = len(lst)
    mean = sum(lst) / num_items
    differences = [x - mean for x in lst]
    sq_differences = [d ** 2 for d in differences]
    ssd = sum(sq_differences)
    variance = ssd / num_items
    sd = sqrt(variance)

    return sd

def rubi_test(expr, x, optimal_output, expand=False, _hyper_check=False, _diff=False, _numerical=False):
    #Returns True if (expr - optimal_output) is equal to 0 or a constant
    #expr: integrated expression
    #x: integration variable
    #expand=True equates `expr` with `optimal_output` in expanded form
    #_hyper_check=True evaluates numerically
    #_diff=True differentiates the expressions before equating
    #_numerical=True equates the expressions at random `x`. Normally used for large expressions.
    from sympy import nsimplify
    if not expr.has(csc, sec, cot, csch, sech, coth):
        optimal_output = process_trig(optimal_output)
    if expr == optimal_output:
        return True
    if simplify(expr) == simplify(optimal_output):
        return True

    if nsimplify(expr) == nsimplify(optimal_output):
        return True

    if expr.has(sym_exp):
        expr = powsimp(powdenest(expr), force=True)
        if simplify(expr) == simplify(powsimp(optimal_output, force=True)):
            return True
    res = expr - optimal_output
    if _numerical:
        args = res.free_symbols
        rand_val = []
        try:
            for i in range(0, 5): # check at 5 random points
                rand_x = randint(1, 40)
                substitutions = dict((s, rand_x) for s in args)
                rand_val.append(float(abs(res.subs(substitutions).n())))

            if stdev(rand_val) < Pow(10, -3):
                return True
        except:
            pass
            # return False

    dres = res.diff(x)
    if _numerical:
        args = dres.free_symbols
        rand_val = []
        try:
            for i in range(0, 5): # check at 5 random points
                rand_x = randint(1, 40)
                substitutions = dict((s, rand_x) for s in args)
                rand_val.append(float(abs(dres.subs(substitutions).n())))
            if stdev(rand_val) < Pow(10, -3):
                return True
            # return False
        except:
            pass
            # return False



    r = Simplify(nsimplify(res))
    if r == 0 or (not r.has(x)):
        return True

    if _diff:
        if dres == 0:
            return True
        elif Simplify(dres) == 0:
            return True

    if expand: # expands the expression and equates
        e = res.expand()
        if Simplify(e) == 0 or (not e.has(x)):
            return True


    return False


def If(cond, t, f):
    # returns t if condition is true else f
    if cond:
        return t
    return f

def IntQuadraticQ(a, b, c, d, e, m, p, x):
    # (* IntQuadraticQ[a,b,c,d,e,m,p,x] returns True iff (d+e*x)^m*(a+b*x+c*x^2)^p is integrable wrt x in terms of non-Appell functions. *)
    return IntegerQ(p) or PositiveIntegerQ(m) or IntegersQ(2*m, 2*p) or IntegersQ(m, 4*p) or IntegersQ(m, p + S(1)/3) and (ZeroQ(c**2*d**2 - b*c*d*e + b**2*e**2 - 3*a*c*e**2) or ZeroQ(c**2*d**2 - b*c*d*e - 2*b**2*e**2 + 9*a*c*e**2))

def IntBinomialQ(*args):
    #(* IntBinomialQ(a,b,c,n,m,p,x) returns True iff (c*x)^m*(a+b*x^n)^p is integrable wrt x in terms of non-hypergeometric functions. *)
    if len(args) == 8:
        a, b, c, d, n, p, q, x = args
        return IntegersQ(p,q) or PositiveIntegerQ(p) or PositiveIntegerQ(q) or (ZeroQ(n-2) or ZeroQ(n-4)) and (IntegersQ(p,4*q) or IntegersQ(4*p,q)) or ZeroQ(n-2) and (IntegersQ(2*p,2*q) or IntegersQ(3*p,q) and ZeroQ(b*c+3*a*d) or IntegersQ(p,3*q) and ZeroQ(3*b*c+a*d))
    elif len(args) == 7:
        a, b, c, n, m, p, x = args
        return IntegerQ(2*p) or IntegerQ((m+1)/n + p) or (ZeroQ(n - 2) or ZeroQ(n - 4)) and IntegersQ(2*m, 4*p) or ZeroQ(n - 2) and IntegerQ(6*p) and (IntegerQ(m) or IntegerQ(m - p))
    elif len(args) == 10:
        a, b, c, d, e, m, n, p, q, x = args
        return IntegersQ(p,q) or PositiveIntegerQ(p) or PositiveIntegerQ(q) or ZeroQ(n-2) and IntegerQ(m) and IntegersQ(2*p,2*q) or ZeroQ(n-4) and (IntegersQ(m,p,2*q) or IntegersQ(m,2*p,q))

def RectifyTangent(*args):
    # (* RectifyTangent(u,a,b,r,x) returns an expression whose derivative equals the derivative of r*ArcTan(a+b*Tan(u)) wrt x. *)
    if len(args) == 5:
        u, a, b, r, x = args
        t1 = Together(a)
        t2 = Together(b)
        if (PureComplexNumberQ(t1) or (ProductQ(t1) and any(PureComplexNumberQ(i) for i in t1.args))) and (PureComplexNumberQ(t2) or ProductQ(t2) and any(PureComplexNumberQ(i) for i in t2.args)):
            c = a/I
            d = b/I
            if NegativeQ(d):
                return RectifyTangent(u, -a, -b, -r, x)
            e = SmartDenominator(Together(c + d*x))
            c = c*e
            d = d*e
            if EvenQ(Denominator(NumericFactor(Together(u)))):
                return I*r*Log(RemoveContent(Simplify((c+e)**2+d**2)+Simplify((c+e)**2-d**2)*Cos(2*u)+Simplify(2*(c+e)*d)*Sin(2*u),x))/4 - I*r*Log(RemoveContent(Simplify((c-e)**2+d**2)+Simplify((c-e)**2-d**2)*Cos(2*u)+Simplify(2*(c-e)*d)*Sin(2*u),x))/4
            return I*r*Log(RemoveContent(Simplify((c+e)**2)+Simplify(2*(c+e)*d)*Cos(u)*Sin(u)-Simplify((c+e)**2-d**2)*Sin(u)**2,x))/4 - I*r*Log(RemoveContent(Simplify((c-e)**2)+Simplify(2*(c-e)*d)*Cos(u)*Sin(u)-Simplify((c-e)**2-d**2)*Sin(u)**2,x))/4
        elif NegativeQ(b):
            return RectifyTangent(u, -a, -b, -r, x)
        elif EvenQ(Denominator(NumericFactor(Together(u)))):
            return r*SimplifyAntiderivative(u,x) + r*ArcTan(Simplify((2*a*b*Cos(2*u)-(1+a**2-b**2)*Sin(2*u))/(a**2+(1+b)**2+(1+a**2-b**2)*Cos(2*u)+2*a*b*Sin(2*u))))
        return r*SimplifyAntiderivative(u,x) - r*ArcTan(ActivateTrig(Simplify((a*b-2*a*b*cos(u)**2+(1+a**2-b**2)*cos(u)*sin(u))/(b*(1+b)+(1+a**2-b**2)*cos(u)**2+2*a*b*cos(u)*sin(u)))))

    u, a, b, x = args
    t = Together(a)
    if PureComplexNumberQ(t) or (ProductQ(t) and any(PureComplexNumberQ(i) for i in t.args)):
        c = a/I
        if NegativeQ(c):
            return RectifyTangent(u, -a, -b, x)
        if ZeroQ(c - 1):
            if EvenQ(Denominator(NumericFactor(Together(u)))):
                return I*b*ArcTanh(Sin(2*u))/2
            return I*b*ArcTanh(2*cos(u)*sin(u))/2
        e = SmartDenominator(c)
        c = c*e
        return I*b*Log(RemoveContent(e*Cos(u)+c*Sin(u),x))/2 - I*b*Log(RemoveContent(e*Cos(u)-c*Sin(u),x))/2
    elif NegativeQ(a):
        return RectifyTangent(u, -a, -b, x)
    elif ZeroQ(a - 1):
        return b*SimplifyAntiderivative(u, x)
    elif EvenQ(Denominator(NumericFactor(Together(u)))):
        c =  Simplify((1 + a)/(1 - a))
        numr = SmartNumerator(c)
        denr = SmartDenominator(c)
        return b*SimplifyAntiderivative(u,x) - b*ArcTan(NormalizeLeadTermSigns(denr*Sin(2*u)/(numr+denr*Cos(2*u)))),
    elif PositiveQ(a - 1):
        c = Simplify(1/(a - 1))
        numr = SmartNumerator(c)
        denr = SmartDenominator(c)
        return b*SimplifyAntiderivative(u,x) + b*ArcTan(NormalizeLeadTermSigns(denr*Cos(u)*Sin(u)/(numr+denr*Sin(u)**2))),
    c = Simplify(a/(1 - a))
    numr = SmartNumerator(c)
    denr = SmartDenominator(c)
    return b*SimplifyAntiderivative(u,x) - b*ArcTan(NormalizeLeadTermSigns(denr*Cos(u)*Sin(u)/(numr+denr*Cos(u)**2)))

def RectifyCotangent(*args):
    #(* RectifyCotangent[u,a,b,r,x] returns an expression whose derivative equals the derivative of r*ArcTan[a+b*Cot[u]] wrt x. *)
    if len(args) == 5:
        u, a, b, r, x = args
        t1 = Together(a)
        t2 = Together(b)
        if (PureComplexNumberQ(t1) or (ProductQ(t1) and any(PureComplexNumberQ(i) for i in t1.args))) and (PureComplexNumberQ(t2) or ProductQ(t2) and any(PureComplexNumberQ(i) for i in t2.args)):
            c = a/I
            d = b/I
            if NegativeQ(d):
                return RectifyTangent(u,-a,-b,-r,x)
            e = SmartDenominator(Together(c + d*x))
            c = c*e
            d = d*e
            if EvenQ(Denominator(NumericFactor(Together(u)))):
                return  I*r*Log(RemoveContent(Simplify((c+e)**2+d**2)-Simplify((c+e)**2-d**2)*Cos(2*u)+Simplify(2*(c+e)*d)*Sin(2*u),x))/4 - I*r*Log(RemoveContent(Simplify((c-e)**2+d**2)-Simplify((c-e)**2-d**2)*Cos(2*u)+Simplify(2*(c-e)*d)*Sin(2*u),x))/4
            return I*r*Log(RemoveContent(Simplify((c+e)**2)-Simplify((c+e)**2-d**2)*Cos(u)**2+Simplify(2*(c+e)*d)*Cos(u)*Sin(u),x))/4 - I*r*Log(RemoveContent(Simplify((c-e)**2)-Simplify((c-e)**2-d**2)*Cos(u)**2+Simplify(2*(c-e)*d)*Cos(u)*Sin(u),x))/4
        elif NegativeQ(b):
            return RectifyCotangent(u,-a,-b,-r,x)
        elif EvenQ(Denominator(NumericFactor(Together(u)))):
            return -r*SimplifyAntiderivative(u,x) - r*ArcTan(Simplify((2*a*b*Cos(2*u)+(1+a**2-b**2)*Sin(2*u))/(a**2+(1+b)**2-(1+a**2-b**2)*Cos(2*u)+2*a*b*Sin(2*u))))
        return -r*SimplifyAntiderivative(u,x) - r*ArcTan(ActivateTrig(Simplify((a*b-2*a*b*sin(u)**2+(1+a**2-b**2)*cos(u)*sin(u))/(b*(1+b)+(1+a**2-b**2)*sin(u)**2+2*a*b*cos(u)*sin(u)))))

    u, a, b, x = args
    t = Together(a)
    if PureComplexNumberQ(t) or (ProductQ(t) and any(PureComplexNumberQ(i) for i in t.args)):
        c = a/I
        if NegativeQ(c):
            return RectifyCotangent(u,-a,-b,x)
        elif ZeroQ(c - 1):
            if EvenQ(Denominator(NumericFactor(Together(u)))):
                return -I*b*ArcTanh(Sin(2*u))/2
            return -I*b*ArcTanh(2*Cos(u)*Sin(u))/2
        e = SmartDenominator(c)
        c = c*e
        return -I*b*Log(RemoveContent(c*Cos(u)+e*Sin(u),x))/2 + I*b*Log(RemoveContent(c*Cos(u)-e*Sin(u),x))/2
    elif NegativeQ(a):
        return RectifyCotangent(u,-a,-b,x)
    elif ZeroQ(a-1):
        return b*SimplifyAntiderivative(u,x)
    elif EvenQ(Denominator(NumericFactor(Together(u)))):
        c = Simplify(a - 1)
        numr = SmartNumerator(c)
        denr = SmartDenominator(c)
        return b*SimplifyAntiderivative(u,x) - b*ArcTan(NormalizeLeadTermSigns(denr*Cos(u)*Sin(u)/(numr+denr*Cos(u)**2)))
    c = Simplify(a/(1-a))
    numr = SmartNumerator(c)
    denr = SmartDenominator(c)
    return b*SimplifyAntiderivative(u,x) + b*ArcTan(NormalizeLeadTermSigns(denr*Cos(u)*Sin(u)/(numr+denr*Sin(u)**2)))

def Inequality(*args):
    f = args[1::2]
    e = args[0::2]
    r = []
    for i in range(0, len(f)):
        r.append(f[i](e[i], e[i + 1]))
    return all(r)

def Condition(r, c):
    # returns r if c is True
    if c:
        return r
    else:
        raise NotImplementedError('In Condition()')

def Simp(u, x):
    u = replace_pow_exp(u)
    return NormalizeSumFactors(SimpHelp(u, x))

def SimpHelp(u, x):
    if AtomQ(u):
        return u
    elif FreeQ(u, x):
        v = SmartSimplify(u)
        if LeafCount(v) <= LeafCount(u):
            return v
        return u
    elif ProductQ(u):
        #m = MatchQ[Rest[u],a_.+n_*Pi+b_.*v_ /; FreeQ[{a,b},x] && Not[FreeQ[v,x]] && EqQ[n^2,1/4]]
        #if EqQ(First(u), S(1)/2) and m:
        #    if
        #If[EqQ[First[u],1/2] && MatchQ[Rest[u],a_.+n_*Pi+b_.*v_ /; FreeQ[{a,b},x] && Not[FreeQ[v,x]] && EqQ[n^2,1/4]],
        #  If[MatchQ[Rest[u],n_*Pi+b_.*v_ /; FreeQ[b,x] && Not[FreeQ[v,x]] && EqQ[n^2,1/4]],
        #    Map[Function[1/2*#],Rest[u]],
        #  If[MatchQ[Rest[u],m_*a_.+n_*Pi+p_*b_.*v_ /; FreeQ[{a,b},x] && Not[FreeQ[v,x]] && IntegersQ[m/2,p/2]],
        #    Map[Function[1/2*#],Rest[u]],
        #  u]],

        v = FreeFactors(u, x)
        w = NonfreeFactors(u, x)
        v = NumericFactor(v)*SmartSimplify(NonnumericFactors(v)*x**2)/x**2
        if ProductQ(w):
            w = Mul(*[SimpHelp(i,x) for i in w.args])
        else:
            w = SimpHelp(w, x)
        w = FactorNumericGcd(w)
        v = MergeFactors(v, w)
        if ProductQ(v):
            return Mul(*[SimpFixFactor(i, x) for i in v.args])
        return v
    elif SumQ(u):
        Pi = pi
        a_ = Wild('a', exclude=[x])
        b_ = Wild('b', exclude=[x, 0])
        n_ = Wild('n', exclude=[x, 0, 0])
        pattern = a_ + n_*Pi + b_*x
        match = u.match(pattern)
        m = False
        if match:
            if EqQ(match[n_]**3, S(1)/16):
                m = True
        if m:
            return u
        elif PolynomialQ(u, x) and Exponent(u, x) <= 0:
            return SimpHelp(Coefficient(u, x, 0), x)
        elif PolynomialQ(u, x) and Exponent(u, x) == 1 and Coefficient(u, x, 0) == 0:
            return SimpHelp(Coefficient(u, x, 1), x)*x

        v = 0
        w = 0
        for i in u.args:
            if FreeQ(i, x):
                v = i + v
            else:
                w = i + w
        v = SmartSimplify(v)
        if SumQ(w):
            w = Add(*[SimpHelp(i, x) for i in w.args])
        else:
            w = SimpHelp(w, x)
        return v + w
    return u.func(*[SimpHelp(i, x) for i in u.args])

def SplitProduct(func, u):
    #(* If func[v] is True for a factor v of u, SplitProduct[func,u] returns {v, u/v} where v is the first such factor; else it returns False. *)
    if ProductQ(u):
        if func(First(u)):
            return [First(u), Rest(u)]
        lst = SplitProduct(func, Rest(u))
        if AtomQ(lst):
            return False
        return [lst[0], First(u)*lst[1]]
    if func(u):
        return [u, 1]
    return False

def SplitSum(func, u):
    # (* If func[v] is nonatomic for a term v of u, SplitSum[func,u] returns {func[v], u-v} where v is the first such term; else it returns False. *)
    if SumQ(u):
        if Not(AtomQ(func(First(u)))):
            return [func(First(u)), Rest(u)]
        lst = SplitSum(func, Rest(u))
        if AtomQ(lst):
            return False
        return [lst[0], First(u) + lst[1]]
    elif Not(AtomQ(func(u))):
        return [func(u), 0]
    return False

def SubstFor(*args):
    if len(args) == 4:
        w, v, u, x = args
        # u is a function of v. SubstFor(w,v,u,x) returns w times u with v replaced by x.
        return SimplifyIntegrand(w*SubstFor(v, u, x), x)
    v, u, x = args
    # u is a function of v. SubstFor(v, u, x) returns u with v replaced by x.
    if AtomQ(v):
        return Subst(u, v, x)
    elif Not(EqQ(FreeFactors(v, x), 1)):
        return SubstFor(NonfreeFactors(v, x), u, x/FreeFactors(v, x))
    elif SinQ(v):
        return SubstForTrig(u, x, Sqrt(1 - x**2), v.args[0], x)
    elif CosQ(v):
        return SubstForTrig(u, Sqrt(1 - x**2), x, v.args[0], x)
    elif TanQ(v):
        return SubstForTrig(u, x/Sqrt(1 + x**2), 1/Sqrt(1 + x**2), v.args[0], x)
    elif CotQ(v):
        return SubstForTrig(u, 1/Sqrt(1 + x**2), x/Sqrt(1 + x**2), v.args[0], x)
    elif SecQ(v):
        return SubstForTrig(u, 1/Sqrt(1 - x**2), 1/x, v.args[0], x)
    elif CscQ(v):
        return SubstForTrig(u, 1/x, 1/Sqrt(1 - x**2), v.args[0], x)
    elif SinhQ(v):
        return SubstForHyperbolic(u, x, Sqrt(1 + x**2), v.args[0], x)
    elif CoshQ(v):
        return SubstForHyperbolic(u, Sqrt( - 1 + x**2), x, v.args[0], x)
    elif TanhQ(v):
        return SubstForHyperbolic(u, x/Sqrt(1 - x**2), 1/Sqrt(1 - x**2), v.args[0], x)
    elif CothQ(v):
        return SubstForHyperbolic(u, 1/Sqrt( - 1 + x**2), x/Sqrt( - 1 + x**2), v.args[0], x)
    elif SechQ(v):
        return SubstForHyperbolic(u, 1/Sqrt( - 1 + x**2), 1/x, v.args[0], x)
    elif CschQ(v):
        return SubstForHyperbolic(u, 1/x, 1/Sqrt(1 + x**2), v.args[0], x)
    else:
        return SubstForAux(u, v, x)

def SubstForAux(u, v, x):
    # u is a function of v. SubstForAux(u, v, x) returns u with v replaced by x.
    if u==v:
        return x
    elif AtomQ(u):
        if PowerQ(v):
            if FreeQ(v.exp, x) and ZeroQ(u - v.base):
                return x**Simplify(1/v.exp)
        return u
    elif PowerQ(u):
        if FreeQ(u.exp, x):
            if ZeroQ(u.base - v):
                return x**u.exp
            if PowerQ(v):
                if FreeQ(v.exp, x) and ZeroQ(u.base - v.base):
                    return x**Simplify(u.exp/v.exp)
            return SubstForAux(u.base, v, x)**u.exp
    elif ProductQ(u) and Not(EqQ(FreeFactors(u, x), 1)):
        return FreeFactors(u, x)*SubstForAux(NonfreeFactors(u, x), v, x)
    elif ProductQ(u) and ProductQ(v):
        return SubstForAux(First(u), First(v), x)

    return u.func(*[SubstForAux(i, v, x) for i in u.args])

def FresnelS(x):
    return fresnels(x)

def FresnelC(x):
    return fresnelc(x)

def Erf(x):
    return erf(x)

def Erfc(x):
    return erfc(x)

def Erfi(x):
    return erfi(x)

class Gamma(Function):
    @classmethod
    def eval(cls,*args):
        a = args[0]
        if len(args) == 1:
            return gamma(a)
        else:
            b = args[1]
            if (NumericQ(a) and NumericQ(b)) or a == 1:
                return uppergamma(a, b)

def FunctionOfTrigOfLinearQ(u, x):
    # If u is an algebraic function of trig functions of a linear function of x,
    # FunctionOfTrigOfLinearQ[u,x] returns True; else it returns False.
    if FunctionOfTrig(u, None, x) and AlgebraicTrigFunctionQ(u, x) and FunctionOfLinear(FunctionOfTrig(u, None, x), x):
        return True
    else:
        return False

def ElementaryFunctionQ(u):
    # ElementaryExpressionQ[u] returns True if u is a sum, product, or power and all the operands
    # are elementary expressions; or if u is a call on a trig, hyperbolic, or inverse function
    # and all the arguments are elementary expressions; else it returns False.
    if AtomQ(u):
        return True
    elif SumQ(u) or ProductQ(u) or PowerQ(u) or TrigQ(u) or HyperbolicQ(u) or InverseFunctionQ(u):
        for i in u.args:
            if not ElementaryFunctionQ(i):
                return False
        return True
    return False

def Complex(a, b):
    return a + I*b

def UnsameQ(a, b):
    return a != b

@doctest_depends_on(modules=('matchpy',))
def _SimpFixFactor():
    replacer = ManyToOneReplacer()

    pattern1 = Pattern(UtilityOperator(Pow(Add(Mul(Complex(S(0), c_), WC('a', S(1))), Mul(Complex(S(0), d_), WC('b', S(1)))), WC('p', S(1))), x_), CustomConstraint(lambda p: IntegerQ(p)))
    rule1 = ReplacementRule(pattern1, lambda b, c, x, a, p, d : Mul(Pow(I, p), SimpFixFactor(Pow(Add(Mul(a, c), Mul(b, d)), p), x)))
    replacer.add(rule1)

    pattern2 = Pattern(UtilityOperator(Pow(Add(Mul(Complex(S(0), d_), WC('a', S(1))), Mul(Complex(S(0), e_), WC('b', S(1))), Mul(Complex(S(0), f_), WC('c', S(1)))), WC('p', S(1))), x_), CustomConstraint(lambda p: IntegerQ(p)))
    rule2 = ReplacementRule(pattern2, lambda b, c, x, f, a, p, e, d : Mul(Pow(I, p), SimpFixFactor(Pow(Add(Mul(a, d), Mul(b, e), Mul(c, f)), p), x)))
    replacer.add(rule2)

    pattern3 = Pattern(UtilityOperator(Pow(Add(Mul(WC('a', S(1)), Pow(c_, r_)), Mul(WC('b', S(1)), Pow(x_, WC('n', S(1))))), WC('p', S(1))), x_), CustomConstraint(lambda a, x: FreeQ(a, x)), CustomConstraint(lambda b, x: FreeQ(b, x)), CustomConstraint(lambda c, x: FreeQ(c, x)), CustomConstraint(lambda n, p: IntegersQ(n, p)), CustomConstraint(lambda c: AtomQ(c)), CustomConstraint(lambda r: RationalQ(r)), CustomConstraint(lambda r: Less(r, S(0))))
    rule3 = ReplacementRule(pattern3, lambda b, c, r, n, x, a, p : Mul(Pow(c, Mul(r, p)), SimpFixFactor(Pow(Add(a, Mul(Mul(b, Pow(Pow(c, r), S(-1))), Pow(x, n))), p), x)))
    replacer.add(rule3)

    pattern4 = Pattern(UtilityOperator(Pow(Add(WC('a', S(0)), Mul(WC('b', S(1)), Pow(c_, r_), Pow(x_, WC('n', S(1))))), WC('p', S(1))), x_), CustomConstraint(lambda a, x: FreeQ(a, x)), CustomConstraint(lambda b, x: FreeQ(b, x)), CustomConstraint(lambda c, x: FreeQ(c, x)), CustomConstraint(lambda n, p: IntegersQ(n, p)), CustomConstraint(lambda c: AtomQ(c)), CustomConstraint(lambda r: RationalQ(r)), CustomConstraint(lambda r: Less(r, S(0))))
    rule4 = ReplacementRule(pattern4, lambda b, c, r, n, x, a, p : Mul(Pow(c, Mul(r, p)), SimpFixFactor(Pow(Add(Mul(a, Pow(Pow(c, r), S(-1))), Mul(b, Pow(x, n))), p), x)))
    replacer.add(rule4)

    pattern5 = Pattern(UtilityOperator(Pow(Add(Mul(WC('a', S(1)), Pow(c_, WC('s', S(1)))), Mul(WC('b', S(1)), Pow(c_, WC('r', S(1))), Pow(x_, WC('n', S(1))))), WC('p', S(1))), x_), CustomConstraint(lambda a, x: FreeQ(a, x)), CustomConstraint(lambda b, x: FreeQ(b, x)), CustomConstraint(lambda c, x: FreeQ(c, x)), CustomConstraint(lambda n, p: IntegersQ(n, p)), CustomConstraint(lambda r, s: RationalQ(s, r)), CustomConstraint(lambda r, s: Inequality(S(0), Less, s, LessEqual, r)), CustomConstraint(lambda p, c, s: UnsameQ(Pow(c, Mul(s, p)), S(-1))))
    rule5 = ReplacementRule(pattern5, lambda b, c, r, n, x, a, p, s : Mul(Pow(c, Mul(s, p)), SimpFixFactor(Pow(Add(a, Mul(b, Pow(c, Add(r, Mul(S(-1), s))), Pow(x, n))), p), x)))
    replacer.add(rule5)

    pattern6 = Pattern(UtilityOperator(Pow(Add(Mul(WC('a', S(1)), Pow(c_, WC('s', S(1)))), Mul(WC('b', S(1)), Pow(c_, WC('r', S(1))), Pow(x_, WC('n', S(1))))), WC('p', S(1))), x_), CustomConstraint(lambda a, x: FreeQ(a, x)), CustomConstraint(lambda b, x: FreeQ(b, x)), CustomConstraint(lambda c, x: FreeQ(c, x)), CustomConstraint(lambda n, p: IntegersQ(n, p)), CustomConstraint(lambda r, s: RationalQ(s, r)), CustomConstraint(lambda s, r: Less(S(0), r, s)), CustomConstraint(lambda p, c, r: UnsameQ(Pow(c, Mul(r, p)), S(-1))))
    rule6 = ReplacementRule(pattern6, lambda b, c, r, n, x, a, p, s : Mul(Pow(c, Mul(r, p)), SimpFixFactor(Pow(Add(Mul(a, Pow(c, Add(s, Mul(S(-1), r)))), Mul(b, Pow(x, n))), p), x)))
    replacer.add(rule6)

    return replacer

@doctest_depends_on(modules=('matchpy',))
def SimpFixFactor(expr, x):
    r = SimpFixFactor_replacer.replace(UtilityOperator(expr, x))
    if isinstance(r, UtilityOperator):
        return expr
    return r

@doctest_depends_on(modules=('matchpy',))
def _FixSimplify():
    Plus = Add
    def cons_f1(n):
        return OddQ(n)
    cons1 = CustomConstraint(cons_f1)

    def cons_f2(m):
        return RationalQ(m)
    cons2 = CustomConstraint(cons_f2)

    def cons_f3(n):
        return FractionQ(n)
    cons3 = CustomConstraint(cons_f3)

    def cons_f4(u):
        return SqrtNumberSumQ(u)
    cons4 = CustomConstraint(cons_f4)

    def cons_f5(v):
        return SqrtNumberSumQ(v)
    cons5 = CustomConstraint(cons_f5)

    def cons_f6(u):
        return PositiveQ(u)
    cons6 = CustomConstraint(cons_f6)

    def cons_f7(v):
        return PositiveQ(v)
    cons7 = CustomConstraint(cons_f7)

    def cons_f8(v):
        return SqrtNumberSumQ(S(1)/v)
    cons8 = CustomConstraint(cons_f8)

    def cons_f9(m):
        return IntegerQ(m)
    cons9 = CustomConstraint(cons_f9)

    def cons_f10(u):
        return NegativeQ(u)
    cons10 = CustomConstraint(cons_f10)

    def cons_f11(n, m, a, b):
        return RationalQ(a, b, m, n)
    cons11 = CustomConstraint(cons_f11)

    def cons_f12(a):
        return Greater(a, S(0))
    cons12 = CustomConstraint(cons_f12)

    def cons_f13(b):
        return Greater(b, S(0))
    cons13 = CustomConstraint(cons_f13)

    def cons_f14(p):
        return PositiveIntegerQ(p)
    cons14 = CustomConstraint(cons_f14)

    def cons_f15(p):
        return IntegerQ(p)
    cons15 = CustomConstraint(cons_f15)

    def cons_f16(p, n):
        return Greater(-n + p, S(0))
    cons16 = CustomConstraint(cons_f16)

    def cons_f17(a, b):
        return SameQ(a + b, S(0))
    cons17 = CustomConstraint(cons_f17)

    def cons_f18(n):
        return Not(IntegerQ(n))
    cons18 = CustomConstraint(cons_f18)

    def cons_f19(c, a, b, d):
        return ZeroQ(-a*d + b*c)
    cons19 = CustomConstraint(cons_f19)

    def cons_f20(a):
        return Not(RationalQ(a))
    cons20 = CustomConstraint(cons_f20)

    def cons_f21(t):
        return IntegerQ(t)
    cons21 = CustomConstraint(cons_f21)

    def cons_f22(n, m):
        return RationalQ(m, n)
    cons22 = CustomConstraint(cons_f22)

    def cons_f23(n, m):
        return Inequality(S(0), Less, m, LessEqual, n)
    cons23 = CustomConstraint(cons_f23)

    def cons_f24(p, n, m):
        return RationalQ(m, n, p)
    cons24 = CustomConstraint(cons_f24)

    def cons_f25(p, n, m):
        return Inequality(S(0), Less, m, LessEqual, n, LessEqual, p)
    cons25 = CustomConstraint(cons_f25)

    def cons_f26(p, n, m, q):
        return Inequality(S(0), Less, m, LessEqual, n, LessEqual, p, LessEqual, q)
    cons26 = CustomConstraint(cons_f26)

    def cons_f27(w):
        return Not(RationalQ(w))
    cons27 = CustomConstraint(cons_f27)

    def cons_f28(n):
        return Less(n, S(0))
    cons28 = CustomConstraint(cons_f28)

    def cons_f29(n, w, v):
        return ZeroQ(v + w**(-n))
    cons29 = CustomConstraint(cons_f29)

    def cons_f30(n):
        return IntegerQ(n)
    cons30 = CustomConstraint(cons_f30)

    def cons_f31(w, v):
        return ZeroQ(v + w)
    cons31 = CustomConstraint(cons_f31)

    def cons_f32(p, n):
        return IntegerQ(n/p)
    cons32 = CustomConstraint(cons_f32)

    def cons_f33(w, v):
        return ZeroQ(v - w)
    cons33 = CustomConstraint(cons_f33)

    def cons_f34(p, n):
        return IntegersQ(n, n/p)
    cons34 = CustomConstraint(cons_f34)

    def cons_f35(a):
        return AtomQ(a)
    cons35 = CustomConstraint(cons_f35)

    def cons_f36(b):
        return AtomQ(b)
    cons36 = CustomConstraint(cons_f36)

    pattern1 = Pattern(UtilityOperator((w_ + Complex(S(0), b_)*WC('v', S(1)))**WC('n', S(1))*Complex(S(0), a_)*WC('u', S(1))), cons1)
    def replacement1(n, u, w, v, a, b):
        return (S(-1))**(n/S(2) + S(1)/2)*a*u*FixSimplify((b*v - w*Complex(S(0), S(1)))**n)
    rule1 = ReplacementRule(pattern1, replacement1)
    def With2(m, n, u, w, v):
        z = u**(m/GCD(m, n))*v**(n/GCD(m, n))
        if Or(AbsurdNumberQ(z), SqrtNumberSumQ(z)):
            return True
        return False
    pattern2 = Pattern(UtilityOperator(u_**WC('m', S(1))*v_**n_*WC('w', S(1))), cons2, cons3, cons4, cons5, cons6, cons7, CustomConstraint(With2))
    def replacement2(m, n, u, w, v):
        z = u**(m/GCD(m, n))*v**(n/GCD(m, n))
        return FixSimplify(w*z**GCD(m, n))
    rule2 = ReplacementRule(pattern2, replacement2)
    def With3(m, n, u, w, v):
        z = u**(m/GCD(m, -n))*v**(n/GCD(m, -n))
        if Or(AbsurdNumberQ(z), SqrtNumberSumQ(z)):
            return True
        return False
    pattern3 = Pattern(UtilityOperator(u_**WC('m', S(1))*v_**n_*WC('w', S(1))), cons2, cons3, cons4, cons8, cons6, cons7, CustomConstraint(With3))
    def replacement3(m, n, u, w, v):
        z = u**(m/GCD(m, -n))*v**(n/GCD(m, -n))
        return FixSimplify(w*z**GCD(m, -n))
    rule3 = ReplacementRule(pattern3, replacement3)
    def With4(m, n, u, w, v):
        z = v**(n/GCD(m, n))*(-u)**(m/GCD(m, n))
        if Or(AbsurdNumberQ(z), SqrtNumberSumQ(z)):
            return True
        return False
    pattern4 = Pattern(UtilityOperator(u_**WC('m', S(1))*v_**n_*WC('w', S(1))), cons9, cons3, cons4, cons5, cons10, cons7, CustomConstraint(With4))
    def replacement4(m, n, u, w, v):
        z = v**(n/GCD(m, n))*(-u)**(m/GCD(m, n))
        return FixSimplify(-w*z**GCD(m, n))
    rule4 = ReplacementRule(pattern4, replacement4)
    def With5(m, n, u, w, v):
        z = v**(n/GCD(m, -n))*(-u)**(m/GCD(m, -n))
        if Or(AbsurdNumberQ(z), SqrtNumberSumQ(z)):
            return True
        return False
    pattern5 = Pattern(UtilityOperator(u_**WC('m', S(1))*v_**n_*WC('w', S(1))), cons9, cons3, cons4, cons8, cons10, cons7, CustomConstraint(With5))
    def replacement5(m, n, u, w, v):
        z = v**(n/GCD(m, -n))*(-u)**(m/GCD(m, -n))
        return FixSimplify(-w*z**GCD(m, -n))
    rule5 = ReplacementRule(pattern5, replacement5)
    def With6(p, m, n, u, w, v, a, b):
        c = a**(m/p)*b**n
        if RationalQ(c):
            return True
        return False
    pattern6 = Pattern(UtilityOperator(a_**m_*(b_**n_*WC('v', S(1)) + u_)**WC('p', S(1))*WC('w', S(1))), cons11, cons12, cons13, cons14, CustomConstraint(With6))
    def replacement6(p, m, n, u, w, v, a, b):
        c = a**(m/p)*b**n
        return FixSimplify(w*(a**(m/p)*u + c*v)**p)
    rule6 = ReplacementRule(pattern6, replacement6)
    pattern7 = Pattern(UtilityOperator(a_**WC('m', S(1))*(a_**n_*WC('u', S(1)) + b_**WC('p', S(1))*WC('v', S(1)))*WC('w', S(1))), cons2, cons3, cons15, cons16, cons17)
    def replacement7(p, m, n, u, w, v, a, b):
        return FixSimplify(a**(m + n)*w*((S(-1))**p*a**(-n + p)*v + u))
    rule7 = ReplacementRule(pattern7, replacement7)
    def With8(m, d, n, w, c, a, b):
        q = b/d
        if FreeQ(q, Plus):
            return True
        return False
    pattern8 = Pattern(UtilityOperator((a_ + b_)**WC('m', S(1))*(c_ + d_)**n_*WC('w', S(1))), cons9, cons18, cons19, CustomConstraint(With8))
    def replacement8(m, d, n, w, c, a, b):
        q = b/d
        return FixSimplify(q**m*w*(c + d)**(m + n))
    rule8 = ReplacementRule(pattern8, replacement8)
    pattern9 = Pattern(UtilityOperator((a_**WC('m', S(1))*WC('u', S(1)) + a_**WC('n', S(1))*WC('v', S(1)))**WC('t', S(1))*WC('w', S(1))), cons20, cons21, cons22, cons23)
    def replacement9(m, n, u, w, v, a, t):
        return FixSimplify(a**(m*t)*w*(a**(-m + n)*v + u)**t)
    rule9 = ReplacementRule(pattern9, replacement9)
    pattern10 = Pattern(UtilityOperator((a_**WC('m', S(1))*WC('u', S(1)) + a_**WC('n', S(1))*WC('v', S(1)) + a_**WC('p', S(1))*WC('z', S(1)))**WC('t', S(1))*WC('w', S(1))), cons20, cons21, cons24, cons25)
    def replacement10(p, m, n, u, w, v, a, z, t):
        return FixSimplify(a**(m*t)*w*(a**(-m + n)*v + a**(-m + p)*z + u)**t)
    rule10 = ReplacementRule(pattern10, replacement10)
    pattern11 = Pattern(UtilityOperator((a_**WC('m', S(1))*WC('u', S(1)) + a_**WC('n', S(1))*WC('v', S(1)) + a_**WC('p', S(1))*WC('z', S(1)) + a_**WC('q', S(1))*WC('y', S(1)))**WC('t', S(1))*WC('w', S(1))), cons20, cons21, cons24, cons26)
    def replacement11(p, m, n, u, q, w, v, a, z, y, t):
        return FixSimplify(a**(m*t)*w*(a**(-m + n)*v + a**(-m + p)*z + a**(-m + q)*y + u)**t)
    rule11 = ReplacementRule(pattern11, replacement11)
    pattern12 = Pattern(UtilityOperator((sqrt(v_)*WC('b', S(1)) + sqrt(v_)*WC('c', S(1)) + sqrt(v_)*WC('d', S(1)) + sqrt(v_)*WC('a', S(1)) + WC('u', S(0)))*WC('w', S(1))))
    def replacement12(d, u, w, v, c, a, b):
        return FixSimplify(w*(u + sqrt(v)*FixSimplify(a + b + c + d)))
    rule12 = ReplacementRule(pattern12, replacement12)
    pattern13 = Pattern(UtilityOperator((sqrt(v_)*WC('b', S(1)) + sqrt(v_)*WC('c', S(1)) + sqrt(v_)*WC('a', S(1)) + WC('u', S(0)))*WC('w', S(1))))
    def replacement13(u, w, v, c, a, b):
        return FixSimplify(w*(u + sqrt(v)*FixSimplify(a + b + c)))
    rule13 = ReplacementRule(pattern13, replacement13)
    pattern14 = Pattern(UtilityOperator((sqrt(v_)*WC('b', S(1)) + sqrt(v_)*WC('a', S(1)) + WC('u', S(0)))*WC('w', S(1))))
    def replacement14(u, w, v, a, b):
        return FixSimplify(w*(u + sqrt(v)*FixSimplify(a + b)))
    rule14 = ReplacementRule(pattern14, replacement14)
    pattern15 = Pattern(UtilityOperator(v_**m_*w_**n_*WC('u', S(1))), cons2, cons27, cons3, cons28, cons29)
    def replacement15(m, n, u, w, v):
        return -FixSimplify(u*v**(m + S(-1)))
    rule15 = ReplacementRule(pattern15, replacement15)
    pattern16 = Pattern(UtilityOperator(v_**m_*w_**WC('n', S(1))*WC('u', S(1))), cons2, cons27, cons30, cons31)
    def replacement16(m, n, u, w, v):
        return (S(-1))**n*FixSimplify(u*v**(m + n))
    rule16 = ReplacementRule(pattern16, replacement16)
    pattern17 = Pattern(UtilityOperator(w_**WC('n', S(1))*(-v_**WC('p', S(1)))**m_*WC('u', S(1))), cons2, cons27, cons32, cons33)
    def replacement17(p, m, n, u, w, v):
        return (S(-1))**(n/p)*FixSimplify(u*(-v**p)**(m + n/p))
    rule17 = ReplacementRule(pattern17, replacement17)
    pattern18 = Pattern(UtilityOperator(w_**WC('n', S(1))*(-v_**WC('p', S(1)))**m_*WC('u', S(1))), cons2, cons27, cons34, cons31)
    def replacement18(p, m, n, u, w, v):
        return (S(-1))**(n + n/p)*FixSimplify(u*(-v**p)**(m + n/p))
    rule18 = ReplacementRule(pattern18, replacement18)
    pattern19 = Pattern(UtilityOperator((a_ - b_)**WC('m', S(1))*(a_ + b_)**WC('m', S(1))*WC('u', S(1))), cons9, cons35, cons36)
    def replacement19(m, u, a, b):
        return u*(a**S(2) - b**S(2))**m
    rule19 = ReplacementRule(pattern19, replacement19)
    pattern20 = Pattern(UtilityOperator((S(729)*c - e*(-S(20)*e + S(540)))**WC('m', S(1))*WC('u', S(1))), cons2)
    def replacement20(m, u):
        return u*(a*e**S(2) - b*d*e + c*d**S(2))**m
    rule20 = ReplacementRule(pattern20, replacement20)
    pattern21 = Pattern(UtilityOperator((S(729)*c + e*(S(20)*e + S(-540)))**WC('m', S(1))*WC('u', S(1))), cons2)
    def replacement21(m, u):
        return u*(a*e**S(2) - b*d*e + c*d**S(2))**m
    rule21 = ReplacementRule(pattern21, replacement21)
    pattern22 = Pattern(UtilityOperator(u_))
    def replacement22(u):
        return u
    rule22 = ReplacementRule(pattern22, replacement22)
    return [rule1, rule2, rule3, rule4, rule5, rule6, rule7, rule8, rule9, rule10, rule11, rule12, rule13, rule14, rule15, rule16, rule17, rule18, rule19, rule20, rule21, rule22, ]

@doctest_depends_on(modules=('matchpy',))
def FixSimplify(expr):
    if isinstance(expr, (list, tuple, TupleArg)):
        return [replace_all(UtilityOperator(i), FixSimplify_rules) for i in expr]
    return replace_all(UtilityOperator(expr), FixSimplify_rules)

@doctest_depends_on(modules=('matchpy',))
def _SimplifyAntiderivativeSum():
    replacer = ManyToOneReplacer()

    pattern1 = Pattern(UtilityOperator(Add(Mul(Log(Add(a_, Mul(WC('b', S(1)), Pow(Tan(u_), WC('n', S(1)))))), WC('A', S(1))), Mul(Log(Cos(u_)), WC('B', S(1))), WC('v', S(0))), x_), CustomConstraint(lambda a, x: FreeQ(a, x)), CustomConstraint(lambda b, x: FreeQ(b, x)), CustomConstraint(lambda A, x: FreeQ(A, x)), CustomConstraint(lambda B, x: FreeQ(B, x)), CustomConstraint(lambda n: IntegerQ(n)), CustomConstraint(lambda B, A, n: ZeroQ(Add(Mul(n, A), Mul(S(1), B)))))
    rule1 = ReplacementRule(pattern1, lambda n, x, v, b, B, A, u, a : Add(SimplifyAntiderivativeSum(v, x), Mul(A, Log(RemoveContent(Add(Mul(a, Pow(Cos(u), n)), Mul(b, Pow(Sin(u), n))), x)))))
    replacer.add(rule1)

    pattern2 = Pattern(UtilityOperator(Add(Mul(Log(Add(Mul(Pow(Cot(u_), WC('n', S(1))), WC('b', S(1))), a_)), WC('A', S(1))), Mul(Log(Sin(u_)), WC('B', S(1))), WC('v', S(0))), x_), CustomConstraint(lambda a, x: FreeQ(a, x)), CustomConstraint(lambda b, x: FreeQ(b, x)), CustomConstraint(lambda A, x: FreeQ(A, x)), CustomConstraint(lambda B, x: FreeQ(B, x)), CustomConstraint(lambda n: IntegerQ(n)), CustomConstraint(lambda B, A, n: ZeroQ(Add(Mul(n, A), Mul(S(1), B)))))
    rule2 = ReplacementRule(pattern2, lambda n, x, v, b, B, A, a, u : Add(SimplifyAntiderivativeSum(v, x), Mul(A, Log(RemoveContent(Add(Mul(a, Pow(Sin(u), n)), Mul(b, Pow(Cos(u), n))), x)))))
    replacer.add(rule2)

    pattern3 = Pattern(UtilityOperator(Add(Mul(Log(Add(a_, Mul(WC('b', S(1)), Pow(Tan(u_), WC('n', S(1)))))), WC('A', S(1))), Mul(Log(Add(c_, Mul(WC('d', S(1)), Pow(Tan(u_), WC('n', S(1)))))), WC('B', S(1))), WC('v', S(0))), x_), CustomConstraint(lambda a, x: FreeQ(a, x)), CustomConstraint(lambda b, x: FreeQ(b, x)), CustomConstraint(lambda c, x: FreeQ(c, x)), CustomConstraint(lambda d, x: FreeQ(d, x)), CustomConstraint(lambda A, x: FreeQ(A, x)), CustomConstraint(lambda B, x: FreeQ(B, x)), CustomConstraint(lambda n: IntegerQ(n)), CustomConstraint(lambda B, A: ZeroQ(Add(A, B))))
    rule3 = ReplacementRule(pattern3, lambda n, x, v, b, A, B, u, c, d, a : Add(SimplifyAntiderivativeSum(v, x), Mul(A, Log(RemoveContent(Add(Mul(a, Pow(Cos(u), n)), Mul(b, Pow(Sin(u), n))), x))), Mul(B, Log(RemoveContent(Add(Mul(c, Pow(Cos(u), n)), Mul(d, Pow(Sin(u), n))), x)))))
    replacer.add(rule3)

    pattern4 = Pattern(UtilityOperator(Add(Mul(Log(Add(Mul(Pow(Cot(u_), WC('n', S(1))), WC('b', S(1))), a_)), WC('A', S(1))), Mul(Log(Add(Mul(Pow(Cot(u_), WC('n', S(1))), WC('d', S(1))), c_)), WC('B', S(1))), WC('v', S(0))), x_), CustomConstraint(lambda a, x: FreeQ(a, x)), CustomConstraint(lambda b, x: FreeQ(b, x)), CustomConstraint(lambda c, x: FreeQ(c, x)), CustomConstraint(lambda d, x: FreeQ(d, x)), CustomConstraint(lambda A, x: FreeQ(A, x)), CustomConstraint(lambda B, x: FreeQ(B, x)), CustomConstraint(lambda n: IntegerQ(n)), CustomConstraint(lambda B, A: ZeroQ(Add(A, B))))
    rule4 = ReplacementRule(pattern4, lambda n, x, v, b, A, B, c, a, d, u : Add(SimplifyAntiderivativeSum(v, x), Mul(A, Log(RemoveContent(Add(Mul(b, Pow(Cos(u), n)), Mul(a, Pow(Sin(u), n))), x))), Mul(B, Log(RemoveContent(Add(Mul(d, Pow(Cos(u), n)), Mul(c, Pow(Sin(u), n))), x)))))
    replacer.add(rule4)

    pattern5 = Pattern(UtilityOperator(Add(Mul(Log(Add(a_, Mul(WC('b', S(1)), Pow(Tan(u_), WC('n', S(1)))))), WC('A', S(1))), Mul(Log(Add(c_, Mul(WC('d', S(1)), Pow(Tan(u_), WC('n', S(1)))))), WC('B', S(1))), Mul(Log(Add(e_, Mul(WC('f', S(1)), Pow(Tan(u_), WC('n', S(1)))))), WC('C', S(1))), WC('v', S(0))), x_), CustomConstraint(lambda a, x: FreeQ(a, x)), CustomConstraint(lambda b, x: FreeQ(b, x)), CustomConstraint(lambda c, x: FreeQ(c, x)), CustomConstraint(lambda d, x: FreeQ(d, x)), CustomConstraint(lambda e, x: FreeQ(e, x)), CustomConstraint(lambda f, x: FreeQ(f, x)), CustomConstraint(lambda A, x: FreeQ(A, x)), CustomConstraint(lambda B, x: FreeQ(B, x)), CustomConstraint(lambda C, x: FreeQ(C, x)), CustomConstraint(lambda n: IntegerQ(n)), CustomConstraint(lambda B, A, C: ZeroQ(Add(A, B, C))))
    rule5 = ReplacementRule(pattern5, lambda n, e, x, v, b, A, B, u, c, f, d, a, C : Add(SimplifyAntiderivativeSum(v, x), Mul(A, Log(RemoveContent(Add(Mul(a, Pow(Cos(u), n)), Mul(b, Pow(Sin(u), n))), x))), Mul(B, Log(RemoveContent(Add(Mul(c, Pow(Cos(u), n)), Mul(d, Pow(Sin(u), n))), x))), Mul(C, Log(RemoveContent(Add(Mul(e, Pow(Cos(u), n)), Mul(f, Pow(Sin(u), n))), x)))))
    replacer.add(rule5)

    pattern6 = Pattern(UtilityOperator(Add(Mul(Log(Add(Mul(Pow(Cot(u_), WC('n', S(1))), WC('b', S(1))), a_)), WC('A', S(1))), Mul(Log(Add(Mul(Pow(Cot(u_), WC('n', S(1))), WC('d', S(1))), c_)), WC('B', S(1))), Mul(Log(Add(Mul(Pow(Cot(u_), WC('n', S(1))), WC('f', S(1))), e_)), WC('C', S(1))), WC('v', S(0))), x_), CustomConstraint(lambda a, x: FreeQ(a, x)), CustomConstraint(lambda b, x: FreeQ(b, x)), CustomConstraint(lambda c, x: FreeQ(c, x)), CustomConstraint(lambda d, x: FreeQ(d, x)), CustomConstraint(lambda e, x: FreeQ(e, x)), CustomConstraint(lambda f, x: FreeQ(f, x)), CustomConstraint(lambda A, x: FreeQ(A, x)), CustomConstraint(lambda B, x: FreeQ(B, x)), CustomConstraint(lambda C, x: FreeQ(C, x)), CustomConstraint(lambda n: IntegerQ(n)), CustomConstraint(lambda B, A, C: ZeroQ(Add(A, B, C))))
    rule6 = ReplacementRule(pattern6, lambda n, e, x, v, b, A, B, c, a, f, d, u, C : Add(SimplifyAntiderivativeSum(v, x), Mul(A, Log(RemoveContent(Add(Mul(b, Pow(Cos(u), n)), Mul(a, Pow(Sin(u), n))), x))), Mul(B, Log(RemoveContent(Add(Mul(d, Pow(Cos(u), n)), Mul(c, Pow(Sin(u), n))), x))), Mul(C, Log(RemoveContent(Add(Mul(f, Pow(Cos(u), n)), Mul(e, Pow(Sin(u), n))), x)))))
    replacer.add(rule6)

    return replacer

@doctest_depends_on(modules=('matchpy',))
def SimplifyAntiderivativeSum(expr, x):
    r = SimplifyAntiderivativeSum_replacer.replace(UtilityOperator(expr, x))
    if isinstance(r, UtilityOperator):
        return expr
    return r

@doctest_depends_on(modules=('matchpy',))
def _SimplifyAntiderivative():
    replacer = ManyToOneReplacer()

    pattern2 = Pattern(UtilityOperator(Log(Mul(c_, u_)), x_), CustomConstraint(lambda c, x: FreeQ(c, x)))
    rule2 = ReplacementRule(pattern2, lambda x, c, u : SimplifyAntiderivative(Log(u), x))
    replacer.add(rule2)

    pattern3 = Pattern(UtilityOperator(Log(Pow(u_, n_)), x_), CustomConstraint(lambda n, x: FreeQ(n, x)))
    rule3 = ReplacementRule(pattern3, lambda x, n, u : Mul(n, SimplifyAntiderivative(Log(u), x)))
    replacer.add(rule3)

    pattern7 = Pattern(UtilityOperator(Log(Pow(f_, u_)), x_), CustomConstraint(lambda f, x: FreeQ(f, x)))
    rule7 = ReplacementRule(pattern7, lambda x, f, u : Mul(Log(f), SimplifyAntiderivative(u, x)))
    replacer.add(rule7)

    pattern8 = Pattern(UtilityOperator(Log(Add(a_, Mul(WC('b', S(1)), Tan(u_)))), x_), CustomConstraint(lambda a, x: FreeQ(a, x)), CustomConstraint(lambda b, x: FreeQ(b, x)), CustomConstraint(lambda b, a: ZeroQ(Add(Pow(a, S(2)), Pow(b, S(2))))))
    rule8 = ReplacementRule(pattern8, lambda x, b, u, a : Add(Mul(Mul(b, Pow(a, S(1))), SimplifyAntiderivative(u, x)), Mul(S(1), SimplifyAntiderivative(Log(Cos(u)), x))))
    replacer.add(rule8)

    pattern9 = Pattern(UtilityOperator(Log(Add(Mul(Cot(u_), WC('b', S(1))), a_)), x_), CustomConstraint(lambda a, x: FreeQ(a, x)), CustomConstraint(lambda b, x: FreeQ(b, x)), CustomConstraint(lambda b, a: ZeroQ(Add(Pow(a, S(2)), Pow(b, S(2))))))
    rule9 = ReplacementRule(pattern9, lambda x, b, u, a : Add(Mul(Mul(Mul(S(1), b), Pow(a, S(1))), SimplifyAntiderivative(u, x)), Mul(S(1), SimplifyAntiderivative(Log(Sin(u)), x))))
    replacer.add(rule9)

    pattern10 = Pattern(UtilityOperator(ArcTan(Mul(WC('a', S(1)), Tan(u_))), x_), CustomConstraint(lambda a, x: FreeQ(a, x)), CustomConstraint(lambda a: PositiveQ(Pow(a, S(2)))), CustomConstraint(lambda u: ComplexFreeQ(u)))
    rule10 = ReplacementRule(pattern10, lambda x, u, a : RectifyTangent(u, a, S(1), x))
    replacer.add(rule10)

    pattern11 = Pattern(UtilityOperator(ArcCot(Mul(WC('a', S(1)), Tan(u_))), x_), CustomConstraint(lambda a, x: FreeQ(a, x)), CustomConstraint(lambda a: PositiveQ(Pow(a, S(2)))), CustomConstraint(lambda u: ComplexFreeQ(u)))
    rule11 = ReplacementRule(pattern11, lambda x, u, a : RectifyTangent(u, a, S(1), x))
    replacer.add(rule11)

    pattern12 = Pattern(UtilityOperator(ArcCot(Mul(WC('a', S(1)), Tanh(u_))), x_), CustomConstraint(lambda a, x: FreeQ(a, x)), CustomConstraint(lambda u: ComplexFreeQ(u)))
    rule12 = ReplacementRule(pattern12, lambda x, u, a : Mul(S(1), SimplifyAntiderivative(ArcTan(Mul(a, Tanh(u))), x)))
    replacer.add(rule12)

    pattern13 = Pattern(UtilityOperator(ArcTanh(Mul(WC('a', S(1)), Tan(u_))), x_), CustomConstraint(lambda a, x: FreeQ(a, x)), CustomConstraint(lambda a: PositiveQ(Pow(a, S(2)))), CustomConstraint(lambda u: ComplexFreeQ(u)))
    rule13 = ReplacementRule(pattern13, lambda x, u, a : RectifyTangent(u, Mul(I, a), Mul(S(1), I), x))
    replacer.add(rule13)

    pattern14 = Pattern(UtilityOperator(ArcCoth(Mul(WC('a', S(1)), Tan(u_))), x_), CustomConstraint(lambda a, x: FreeQ(a, x)), CustomConstraint(lambda a: PositiveQ(Pow(a, S(2)))), CustomConstraint(lambda u: ComplexFreeQ(u)))
    rule14 = ReplacementRule(pattern14, lambda x, u, a : RectifyTangent(u, Mul(I, a), Mul(S(1), I), x))
    replacer.add(rule14)

    pattern15 = Pattern(UtilityOperator(ArcTanh(Tanh(u_)), x_))
    rule15 = ReplacementRule(pattern15, lambda x, u : SimplifyAntiderivative(u, x))
    replacer.add(rule15)

    pattern16 = Pattern(UtilityOperator(ArcCoth(Tanh(u_)), x_))
    rule16 = ReplacementRule(pattern16, lambda x, u : SimplifyAntiderivative(u, x))
    replacer.add(rule16)

    pattern17 = Pattern(UtilityOperator(ArcCot(Mul(Cot(u_), WC('a', S(1)))), x_), CustomConstraint(lambda a, x: FreeQ(a, x)), CustomConstraint(lambda a: PositiveQ(Pow(a, S(2)))), CustomConstraint(lambda u: ComplexFreeQ(u)))
    rule17 = ReplacementRule(pattern17, lambda x, u, a : RectifyCotangent(u, a, S(1), x))
    replacer.add(rule17)

    pattern18 = Pattern(UtilityOperator(ArcTan(Mul(Cot(u_), WC('a', S(1)))), x_), CustomConstraint(lambda a, x: FreeQ(a, x)), CustomConstraint(lambda a: PositiveQ(Pow(a, S(2)))), CustomConstraint(lambda u: ComplexFreeQ(u)))
    rule18 = ReplacementRule(pattern18, lambda x, u, a : RectifyCotangent(u, a, S(1), x))
    replacer.add(rule18)

    pattern19 = Pattern(UtilityOperator(ArcTan(Mul(Coth(u_), WC('a', S(1)))), x_), CustomConstraint(lambda a, x: FreeQ(a, x)), CustomConstraint(lambda u: ComplexFreeQ(u)))
    rule19 = ReplacementRule(pattern19, lambda x, u, a : Mul(S(1), SimplifyAntiderivative(ArcTan(Mul(Tanh(u), Pow(a, S(1)))), x)))
    replacer.add(rule19)

    pattern20 = Pattern(UtilityOperator(ArcCoth(Mul(Cot(u_), WC('a', S(1)))), x_), CustomConstraint(lambda a, x: FreeQ(a, x)), CustomConstraint(lambda a: PositiveQ(Pow(a, S(2)))), CustomConstraint(lambda u: ComplexFreeQ(u)))
    rule20 = ReplacementRule(pattern20, lambda x, u, a : RectifyCotangent(u, Mul(I, a), I, x))
    replacer.add(rule20)

    pattern21 = Pattern(UtilityOperator(ArcTanh(Mul(Cot(u_), WC('a', S(1)))), x_), CustomConstraint(lambda a, x: FreeQ(a, x)), CustomConstraint(lambda a: PositiveQ(Pow(a, S(2)))), CustomConstraint(lambda u: ComplexFreeQ(u)))
    rule21 = ReplacementRule(pattern21, lambda x, u, a : RectifyCotangent(u, Mul(I, a), I, x))
    replacer.add(rule21)

    pattern22 = Pattern(UtilityOperator(ArcCoth(Coth(u_)), x_))
    rule22 = ReplacementRule(pattern22, lambda x, u : SimplifyAntiderivative(u, x))
    replacer.add(rule22)

    pattern23 = Pattern(UtilityOperator(ArcTanh(Mul(Coth(u_), WC('a', S(1)))), x_), CustomConstraint(lambda a, x: FreeQ(a, x)), CustomConstraint(lambda u: ComplexFreeQ(u)))
    rule23 = ReplacementRule(pattern23, lambda x, u, a : SimplifyAntiderivative(ArcTanh(Mul(Tanh(u), Pow(a, S(1)))), x))
    replacer.add(rule23)

    pattern24 = Pattern(UtilityOperator(ArcTanh(Coth(u_)), x_))
    rule24 = ReplacementRule(pattern24, lambda x, u : SimplifyAntiderivative(u, x))
    replacer.add(rule24)

    pattern25 = Pattern(UtilityOperator(ArcTan(Mul(WC('c', S(1)), Add(a_, Mul(WC('b', S(1)), Tan(u_))))), x_), CustomConstraint(lambda a, x: FreeQ(a, x)), CustomConstraint(lambda b, x: FreeQ(b, x)), CustomConstraint(lambda c, x: FreeQ(c, x)), CustomConstraint(lambda c, a: PositiveQ(Mul(Pow(a, S(2)), Pow(c, S(2))))), CustomConstraint(lambda c, b: PositiveQ(Mul(Pow(b, S(2)), Pow(c, S(2))))), CustomConstraint(lambda u: ComplexFreeQ(u)))
    rule25 = ReplacementRule(pattern25, lambda x, a, b, u, c : RectifyTangent(u, Mul(a, c), Mul(b, c), S(1), x))
    replacer.add(rule25)

    pattern26 = Pattern(UtilityOperator(ArcTanh(Mul(WC('c', S(1)), Add(a_, Mul(WC('b', S(1)), Tan(u_))))), x_), CustomConstraint(lambda a, x: FreeQ(a, x)), CustomConstraint(lambda b, x: FreeQ(b, x)), CustomConstraint(lambda c, x: FreeQ(c, x)), CustomConstraint(lambda c, a: PositiveQ(Mul(Pow(a, S(2)), Pow(c, S(2))))), CustomConstraint(lambda c, b: PositiveQ(Mul(Pow(b, S(2)), Pow(c, S(2))))), CustomConstraint(lambda u: ComplexFreeQ(u)))
    rule26 = ReplacementRule(pattern26, lambda x, a, b, u, c : RectifyTangent(u, Mul(I, a, c), Mul(I, b, c), Mul(S(1), I), x))
    replacer.add(rule26)

    pattern27 = Pattern(UtilityOperator(ArcTan(Mul(WC('c', S(1)), Add(Mul(Cot(u_), WC('b', S(1))), a_))), x_), CustomConstraint(lambda a, x: FreeQ(a, x)), CustomConstraint(lambda b, x: FreeQ(b, x)), CustomConstraint(lambda c, x: FreeQ(c, x)), CustomConstraint(lambda c, a: PositiveQ(Mul(Pow(a, S(2)), Pow(c, S(2))))), CustomConstraint(lambda c, b: PositiveQ(Mul(Pow(b, S(2)), Pow(c, S(2))))), CustomConstraint(lambda u: ComplexFreeQ(u)))
    rule27 = ReplacementRule(pattern27, lambda x, a, b, u, c : RectifyCotangent(u, Mul(a, c), Mul(b, c), S(1), x))
    replacer.add(rule27)

    pattern28 = Pattern(UtilityOperator(ArcTanh(Mul(WC('c', S(1)), Add(Mul(Cot(u_), WC('b', S(1))), a_))), x_), CustomConstraint(lambda a, x: FreeQ(a, x)), CustomConstraint(lambda b, x: FreeQ(b, x)), CustomConstraint(lambda c, x: FreeQ(c, x)), CustomConstraint(lambda c, a: PositiveQ(Mul(Pow(a, S(2)), Pow(c, S(2))))), CustomConstraint(lambda c, b: PositiveQ(Mul(Pow(b, S(2)), Pow(c, S(2))))), CustomConstraint(lambda u: ComplexFreeQ(u)))
    rule28 = ReplacementRule(pattern28, lambda x, a, b, u, c : RectifyCotangent(u, Mul(I, a, c), Mul(I, b, c), Mul(S(1), I), x))
    replacer.add(rule28)

    pattern29 = Pattern(UtilityOperator(ArcTan(Add(WC('a', S(0)), Mul(WC('b', S(1)), Tan(u_)), Mul(WC('c', S(1)), Pow(Tan(u_), S(2))))), x_), CustomConstraint(lambda a, x: FreeQ(a, x)), CustomConstraint(lambda b, x: FreeQ(b, x)), CustomConstraint(lambda c, x: FreeQ(c, x)), CustomConstraint(lambda u: ComplexFreeQ(u)))
    rule29 = ReplacementRule(pattern29, lambda x, a, b, u, c : If(EvenQ(Denominator(NumericFactor(Together(u)))), ArcTan(NormalizeTogether(Mul(Add(a, c, S(1), Mul(Add(a, Mul(S(1), c), S(1)), Cos(Mul(S(2), u))), Mul(b, Sin(Mul(S(2), u)))), Pow(Add(a, c, S(1), Mul(Add(a, Mul(S(1), c), S(1)), Cos(Mul(S(2), u))), Mul(b, Sin(Mul(S(2), u)))), S(1))))), ArcTan(NormalizeTogether(Mul(Add(c, Mul(Add(a, Mul(S(1), c), S(1)), Pow(Cos(u), S(2))), Mul(b, Cos(u), Sin(u))), Pow(Add(c, Mul(Add(a, Mul(S(1), c), S(1)), Pow(Cos(u), S(2))), Mul(b, Cos(u), Sin(u))), S(1)))))))
    replacer.add(rule29)

    pattern30 = Pattern(UtilityOperator(ArcTan(Add(WC('a', S(0)), Mul(WC('b', S(1)), Add(WC('d', S(0)), Mul(WC('e', S(1)), Tan(u_)))), Mul(WC('c', S(1)), Pow(Add(WC('f', S(0)), Mul(WC('g', S(1)), Tan(u_))), S(2))))), x_), CustomConstraint(lambda a, x: FreeQ(a, x)), CustomConstraint(lambda b, x: FreeQ(b, x)), CustomConstraint(lambda c, x: FreeQ(c, x)), CustomConstraint(lambda u: ComplexFreeQ(u)))
    rule30 = ReplacementRule(pattern30, lambda x, d, a, e, f, b, u, c, g : SimplifyAntiderivative(ArcTan(Add(a, Mul(b, d), Mul(c, Pow(f, S(2))), Mul(Add(Mul(b, e), Mul(S(2), c, f, g)), Tan(u)), Mul(c, Pow(g, S(2)), Pow(Tan(u), S(2))))), x))
    replacer.add(rule30)

    pattern31 = Pattern(UtilityOperator(ArcTan(Add(WC('a', S(0)), Mul(WC('c', S(1)), Pow(Tan(u_), S(2))))), x_), CustomConstraint(lambda a, x: FreeQ(a, x)), CustomConstraint(lambda c, x: FreeQ(c, x)), CustomConstraint(lambda u: ComplexFreeQ(u)))
    rule31 = ReplacementRule(pattern31, lambda x, c, u, a : If(EvenQ(Denominator(NumericFactor(Together(u)))), ArcTan(NormalizeTogether(Mul(Add(a, c, S(1), Mul(Add(a, Mul(S(1), c), S(1)), Cos(Mul(S(2), u)))), Pow(Add(a, c, S(1), Mul(Add(a, Mul(S(1), c), S(1)), Cos(Mul(S(2), u)))), S(1))))), ArcTan(NormalizeTogether(Mul(Add(c, Mul(Add(a, Mul(S(1), c), S(1)), Pow(Cos(u), S(2)))), Pow(Add(c, Mul(Add(a, Mul(S(1), c), S(1)), Pow(Cos(u), S(2)))), S(1)))))))
    replacer.add(rule31)

    pattern32 = Pattern(UtilityOperator(ArcTan(Add(WC('a', S(0)), Mul(WC('c', S(1)), Pow(Add(WC('f', S(0)), Mul(WC('g', S(1)), Tan(u_))), S(2))))), x_), CustomConstraint(lambda a, x: FreeQ(a, x)), CustomConstraint(lambda c, x: FreeQ(c, x)), CustomConstraint(lambda u: ComplexFreeQ(u)))
    rule32 = ReplacementRule(pattern32, lambda x, a, f, u, c, g : SimplifyAntiderivative(ArcTan(Add(a, Mul(c, Pow(f, S(2))), Mul(Mul(S(2), c, f, g), Tan(u)), Mul(c, Pow(g, S(2)), Pow(Tan(u), S(2))))), x))
    replacer.add(rule32)

    return replacer

@doctest_depends_on(modules=('matchpy',))
def SimplifyAntiderivative(expr, x):
    r = SimplifyAntiderivative_replacer.replace(UtilityOperator(expr, x))
    if isinstance(r, UtilityOperator):
        if ProductQ(expr):
            u, c = S(1), S(1)
            for i in expr.args:
                if FreeQ(i, x):
                    c *= i
                else:
                    u *= i
            if FreeQ(c, x) and c != S(1):
                v = SimplifyAntiderivative(u, x)
                if SumQ(v) and NonsumQ(u):
                    return Add(*[c*i for i in v.args])
                return c*v
        elif LogQ(expr):
            F = expr.args[0]
            if MemberQ([cot, sec, csc, coth, sech, csch], Head(F)):
                return -SimplifyAntiderivative(Log(1/F), x)
        if MemberQ([Log, atan, acot], Head(expr)):
            F = Head(expr)
            G = expr.args[0]
            if MemberQ([cot, sec, csc, coth, sech, csch], Head(G)):
                return -SimplifyAntiderivative(F(1/G), x)
        if MemberQ([atanh, acoth], Head(expr)):
            F = Head(expr)
            G = expr.args[0]
            if MemberQ([cot, sec, csc, coth, sech, csch], Head(G)):
                return SimplifyAntiderivative(F(1/G), x)
        u = expr
        if FreeQ(u, x):
            return S(0)
        elif LogQ(u):
            return Log(RemoveContent(u.args[0], x))
        elif SumQ(u):
            return SimplifyAntiderivativeSum(Add(*[SimplifyAntiderivative(i, x) for i in u.args]), x)
        return u
    else:
        return r

@doctest_depends_on(modules=('matchpy',))
def _TrigSimplifyAux():
    replacer = ManyToOneReplacer()

    pattern1 = Pattern(UtilityOperator(Mul(WC('u', S(1)), Pow(Add(Mul(WC('a', S(1)), Pow(v_, WC('m', S(1)))), Mul(WC('b', S(1)), Pow(v_, WC('n', S(1))))), p_))), CustomConstraint(lambda v: InertTrigQ(v)), CustomConstraint(lambda p: IntegerQ(p)), CustomConstraint(lambda n, m: RationalQ(m, n)), CustomConstraint(lambda n, m: Less(m, n)))
    rule1 = ReplacementRule(pattern1, lambda n, a, p, m, u, v, b : Mul(u, Pow(v, Mul(m, p)), Pow(TrigSimplifyAux(Add(a, Mul(b, Pow(v, Add(n, Mul(S(-1), m)))))), p)))
    replacer.add(rule1)

    pattern2 = Pattern(UtilityOperator(Add(Mul(Pow(cos(u_), S('2')), WC('a', S(1))), WC('v', S(0)), Mul(WC('b', S(1)), Pow(sin(u_), S('2'))))), CustomConstraint(lambda b, a: SameQ(a, b)))
    rule2 = ReplacementRule(pattern2, lambda u, v, b, a : Add(a, v))
    replacer.add(rule2)

    pattern3 = Pattern(UtilityOperator(Add(WC('v', S(0)), Mul(WC('a', S(1)), Pow(sec(u_), S('2'))), Mul(WC('b', S(1)), Pow(tan(u_), S('2'))))), CustomConstraint(lambda b, a: SameQ(a, Mul(S(-1), b))))
    rule3 = ReplacementRule(pattern3, lambda u, v, b, a : Add(a, v))
    replacer.add(rule3)

    pattern4 = Pattern(UtilityOperator(Add(Mul(Pow(csc(u_), S('2')), WC('a', S(1))), Mul(Pow(cot(u_), S('2')), WC('b', S(1))), WC('v', S(0)))), CustomConstraint(lambda b, a: SameQ(a, Mul(S(-1), b))))
    rule4 = ReplacementRule(pattern4, lambda u, v, b, a : Add(a, v))
    replacer.add(rule4)

    pattern5 = Pattern(UtilityOperator(Pow(Add(Mul(Pow(cos(u_), S('2')), WC('a', S(1))), WC('v', S(0)), Mul(WC('b', S(1)), Pow(sin(u_), S('2')))), n_)))
    rule5 = ReplacementRule(pattern5, lambda n, a, u, v, b : Pow(Add(Mul(Add(b, Mul(S(-1), a)), Pow(Sin(u), S('2'))), a, v), n))
    replacer.add(rule5)

    pattern6 = Pattern(UtilityOperator(Add(WC('w', S(0)), u_, Mul(WC('v', S(1)), Pow(sin(z_), S('2'))))), CustomConstraint(lambda u, v: SameQ(u, Mul(S(-1), v))))
    rule6 = ReplacementRule(pattern6, lambda u, w, z, v : Add(Mul(u, Pow(Cos(z), S('2'))), w))
    replacer.add(rule6)

    pattern7 = Pattern(UtilityOperator(Add(Mul(Pow(cos(z_), S('2')), WC('v', S(1))), WC('w', S(0)), u_)), CustomConstraint(lambda u, v: SameQ(u, Mul(S(-1), v))))
    rule7 = ReplacementRule(pattern7, lambda z, w, v, u : Add(Mul(u, Pow(Sin(z), S('2'))), w))
    replacer.add(rule7)

    pattern8 = Pattern(UtilityOperator(Add(WC('w', S(0)), u_, Mul(WC('v', S(1)), Pow(tan(z_), S('2'))))), CustomConstraint(lambda u, v: SameQ(u, v)))
    rule8 = ReplacementRule(pattern8, lambda u, w, z, v : Add(Mul(u, Pow(Sec(z), S('2'))), w))
    replacer.add(rule8)

    pattern9 = Pattern(UtilityOperator(Add(Mul(Pow(cot(z_), S('2')), WC('v', S(1))), WC('w', S(0)), u_)), CustomConstraint(lambda u, v: SameQ(u, v)))
    rule9 = ReplacementRule(pattern9, lambda z, w, v, u : Add(Mul(u, Pow(Csc(z), S('2'))), w))
    replacer.add(rule9)

    pattern10 = Pattern(UtilityOperator(Add(WC('w', S(0)), u_, Mul(WC('v', S(1)), Pow(sec(z_), S('2'))))), CustomConstraint(lambda u, v: SameQ(u, Mul(S(-1), v))))
    rule10 = ReplacementRule(pattern10, lambda u, w, z, v : Add(Mul(v, Pow(Tan(z), S('2'))), w))
    replacer.add(rule10)

    pattern11 = Pattern(UtilityOperator(Add(Mul(Pow(csc(z_), S('2')), WC('v', S(1))), WC('w', S(0)), u_)), CustomConstraint(lambda u, v: SameQ(u, Mul(S(-1), v))))
    rule11 = ReplacementRule(pattern11, lambda z, w, v, u : Add(Mul(v, Pow(Cot(z), S('2'))), w))
    replacer.add(rule11)

    pattern12 = Pattern(UtilityOperator(Mul(WC('u', S(1)), Pow(Add(Mul(cos(v_), WC('b', S(1))), a_), S(-1)), Pow(sin(v_), S('2')))), CustomConstraint(lambda b, a: ZeroQ(Add(Pow(a, S('2')), Mul(S(-1), Pow(b, S('2')))))))
    rule12 = ReplacementRule(pattern12, lambda u, v, b, a : Mul(u, Add(Mul(S(1), Pow(a, S(-1))), Mul(S(-1), Mul(Cos(v), Pow(b, S(-1)))))))
    replacer.add(rule12)

    pattern13 = Pattern(UtilityOperator(Mul(Pow(cos(v_), S('2')), WC('u', S(1)), Pow(Add(a_, Mul(WC('b', S(1)), sin(v_))), S(-1)))), CustomConstraint(lambda b, a: ZeroQ(Add(Pow(a, S('2')), Mul(S(-1), Pow(b, S('2')))))))
    rule13 = ReplacementRule(pattern13, lambda u, v, b, a : Mul(u, Add(Mul(S(1), Pow(a, S(-1))), Mul(S(-1), Mul(Sin(v), Pow(b, S(-1)))))))
    replacer.add(rule13)

    pattern14 = Pattern(UtilityOperator(Mul(WC('u', S(1)), Pow(tan(v_), WC('n', S(1))), Pow(Add(a_, Mul(WC('b', S(1)), Pow(tan(v_), WC('n', S(1))))), S(-1)))), CustomConstraint(lambda n: PositiveIntegerQ(n)), CustomConstraint(lambda a: NonsumQ(a)))
    rule14 = ReplacementRule(pattern14, lambda n, a, u, v, b : Mul(u, Pow(Add(b, Mul(a, Pow(Cot(v), n))), S(-1))))
    replacer.add(rule14)

    pattern15 = Pattern(UtilityOperator(Mul(Pow(cot(v_), WC('n', S(1))), WC('u', S(1)), Pow(Add(Mul(Pow(cot(v_), WC('n', S(1))), WC('b', S(1))), a_), S(-1)))), CustomConstraint(lambda n: PositiveIntegerQ(n)), CustomConstraint(lambda a: NonsumQ(a)))
    rule15 = ReplacementRule(pattern15, lambda n, a, u, v, b : Mul(u, Pow(Add(b, Mul(a, Pow(Tan(v), n))), S(-1))))
    replacer.add(rule15)

    pattern16 = Pattern(UtilityOperator(Mul(WC('u', S(1)), Pow(sec(v_), WC('n', S(1))), Pow(Add(a_, Mul(WC('b', S(1)), Pow(sec(v_), WC('n', S(1))))), S(-1)))), CustomConstraint(lambda n: PositiveIntegerQ(n)), CustomConstraint(lambda a: NonsumQ(a)))
    rule16 = ReplacementRule(pattern16, lambda n, a, u, v, b : Mul(u, Pow(Add(b, Mul(a, Pow(Cos(v), n))), S(-1))))
    replacer.add(rule16)

    pattern17 = Pattern(UtilityOperator(Mul(Pow(csc(v_), WC('n', S(1))), WC('u', S(1)), Pow(Add(Mul(Pow(csc(v_), WC('n', S(1))), WC('b', S(1))), a_), S(-1)))), CustomConstraint(lambda n: PositiveIntegerQ(n)), CustomConstraint(lambda a: NonsumQ(a)))
    rule17 = ReplacementRule(pattern17, lambda n, a, u, v, b : Mul(u, Pow(Add(b, Mul(a, Pow(Sin(v), n))), S(-1))))
    replacer.add(rule17)

    pattern18 = Pattern(UtilityOperator(Mul(WC('u', S(1)), Pow(Add(a_, Mul(WC('b', S(1)), Pow(sec(v_), WC('n', S(1))))), S(-1)), Pow(tan(v_), WC('n', S(1))))), CustomConstraint(lambda n: PositiveIntegerQ(n)), CustomConstraint(lambda a: NonsumQ(a)))
    rule18 = ReplacementRule(pattern18, lambda n, a, u, v, b : Mul(u, Mul(Pow(Sin(v), n), Pow(Add(b, Mul(a, Pow(Cos(v), n))), S(-1)))))
    replacer.add(rule18)

    pattern19 = Pattern(UtilityOperator(Mul(Pow(cot(v_), WC('n', S(1))), WC('u', S(1)), Pow(Add(Mul(Pow(csc(v_), WC('n', S(1))), WC('b', S(1))), a_), S(-1)))), CustomConstraint(lambda n: PositiveIntegerQ(n)), CustomConstraint(lambda a: NonsumQ(a)))
    rule19 = ReplacementRule(pattern19, lambda n, a, u, v, b : Mul(u, Mul(Pow(Cos(v), n), Pow(Add(b, Mul(a, Pow(Sin(v), n))), S(-1)))))
    replacer.add(rule19)

    pattern20 = Pattern(UtilityOperator(Mul(WC('u', S(1)), Pow(Add(Mul(WC('a', S(1)), Pow(sec(v_), WC('n', S(1)))), Mul(WC('b', S(1)), Pow(tan(v_), WC('n', S(1))))), WC('p', S(1))))), CustomConstraint(lambda n, p: IntegersQ(n, p)))
    rule20 = ReplacementRule(pattern20, lambda n, a, p, u, v, b : Mul(u, Pow(Sec(v), Mul(n, p)), Pow(Add(a, Mul(b, Pow(Sin(v), n))), p)))
    replacer.add(rule20)

    pattern21 = Pattern(UtilityOperator(Mul(Pow(Add(Mul(Pow(csc(v_), WC('n', S(1))), WC('a', S(1))), Mul(Pow(cot(v_), WC('n', S(1))), WC('b', S(1)))), WC('p', S(1))), WC('u', S(1)))), CustomConstraint(lambda n, p: IntegersQ(n, p)))
    rule21 = ReplacementRule(pattern21, lambda n, a, p, u, v, b : Mul(u, Pow(Csc(v), Mul(n, p)), Pow(Add(a, Mul(b, Pow(Cos(v), n))), p)))
    replacer.add(rule21)

    pattern22 = Pattern(UtilityOperator(Mul(WC('u', S(1)), Pow(Add(Mul(WC('b', S(1)), Pow(sin(v_), WC('n', S(1)))), Mul(WC('a', S(1)), Pow(tan(v_), WC('n', S(1))))), WC('p', S(1))))), CustomConstraint(lambda n, p: IntegersQ(n, p)))
    rule22 = ReplacementRule(pattern22, lambda n, a, p, u, v, b : Mul(u, Pow(Tan(v), Mul(n, p)), Pow(Add(a, Mul(b, Pow(Cos(v), n))), p)))
    replacer.add(rule22)

    pattern23 = Pattern(UtilityOperator(Mul(Pow(Add(Mul(Pow(cot(v_), WC('n', S(1))), WC('a', S(1))), Mul(Pow(cos(v_), WC('n', S(1))), WC('b', S(1)))), WC('p', S(1))), WC('u', S(1)))), CustomConstraint(lambda n, p: IntegersQ(n, p)))
    rule23 = ReplacementRule(pattern23, lambda n, a, p, u, v, b : Mul(u, Pow(Cot(v), Mul(n, p)), Pow(Add(a, Mul(b, Pow(Sin(v), n))), p)))
    replacer.add(rule23)

    pattern24 = Pattern(UtilityOperator(Mul(Pow(cos(v_), WC('m', S(1))), WC('u', S(1)), Pow(Add(WC('a', S(0)), Mul(WC('c', S(1)), Pow(sec(v_), WC('n', S(1)))), Mul(WC('b', S(1)), Pow(tan(v_), WC('n', S(1))))), WC('p', S(1))))), CustomConstraint(lambda n, p, m: IntegersQ(m, n, p)))
    rule24 = ReplacementRule(pattern24, lambda n, a, c, p, m, u, v, b : Mul(u, Pow(Cos(v), Add(m, Mul(S(-1), Mul(n, p)))), Pow(Add(c, Mul(b, Pow(Sin(v), n)), Mul(a, Pow(Cos(v), n))), p)))
    replacer.add(rule24)

    pattern25 = Pattern(UtilityOperator(Mul(WC('u', S(1)), Pow(sec(v_), WC('m', S(1))), Pow(Add(WC('a', S(0)), Mul(WC('c', S(1)), Pow(sec(v_), WC('n', S(1)))), Mul(WC('b', S(1)), Pow(tan(v_), WC('n', S(1))))), WC('p', S(1))))), CustomConstraint(lambda n, p, m: IntegersQ(m, n, p)))
    rule25 = ReplacementRule(pattern25, lambda n, a, c, p, m, u, v, b : Mul(u, Pow(Sec(v), Add(m, Mul(n, p))), Pow(Add(c, Mul(b, Pow(Sin(v), n)), Mul(a, Pow(Cos(v), n))), p)))
    replacer.add(rule25)

    pattern26 = Pattern(UtilityOperator(Mul(Pow(Add(WC('a', S(0)), Mul(Pow(cot(v_), WC('n', S(1))), WC('b', S(1))), Mul(Pow(csc(v_), WC('n', S(1))), WC('c', S(1)))), WC('p', S(1))), WC('u', S(1)), Pow(sin(v_), WC('m', S(1))))), CustomConstraint(lambda n, p, m: IntegersQ(m, n, p)))
    rule26 = ReplacementRule(pattern26, lambda n, a, c, p, m, u, v, b : Mul(u, Pow(Sin(v), Add(m, Mul(S(-1), Mul(n, p)))), Pow(Add(c, Mul(b, Pow(Cos(v), n)), Mul(a, Pow(Sin(v), n))), p)))
    replacer.add(rule26)

    pattern27 = Pattern(UtilityOperator(Mul(Pow(csc(v_), WC('m', S(1))), Pow(Add(WC('a', S(0)), Mul(Pow(cot(v_), WC('n', S(1))), WC('b', S(1))), Mul(Pow(csc(v_), WC('n', S(1))), WC('c', S(1)))), WC('p', S(1))), WC('u', S(1)))), CustomConstraint(lambda n, p, m: IntegersQ(m, n, p)))
    rule27 = ReplacementRule(pattern27, lambda n, a, c, p, m, u, v, b : Mul(u, Pow(Csc(v), Add(m, Mul(n, p))), Pow(Add(c, Mul(b, Pow(Cos(v), n)), Mul(a, Pow(Sin(v), n))), p)))
    replacer.add(rule27)

    pattern28 = Pattern(UtilityOperator(Mul(WC('u', S(1)), Pow(Add(Mul(Pow(csc(v_), WC('m', S(1))), WC('a', S(1))), Mul(WC('b', S(1)), Pow(sin(v_), WC('n', S(1))))), WC('p', S(1))))), CustomConstraint(lambda n, m: IntegersQ(m, n)))
    rule28 = ReplacementRule(pattern28, lambda n, a, p, m, u, v, b : If(And(ZeroQ(Add(m, n, S(-2))), ZeroQ(Add(a, b))), Mul(u, Pow(Mul(a, Mul(Pow(Cos(v), S('2')), Pow(Pow(Sin(v), m), S(-1)))), p)), Mul(u, Pow(Mul(Add(a, Mul(b, Pow(Sin(v), Add(m, n)))), Pow(Pow(Sin(v), m), S(-1))), p))))
    replacer.add(rule28)

    pattern29 = Pattern(UtilityOperator(Mul(WC('u', S(1)), Pow(Add(Mul(Pow(cos(v_), WC('n', S(1))), WC('b', S(1))), Mul(WC('a', S(1)), Pow(sec(v_), WC('m', S(1))))), WC('p', S(1))))), CustomConstraint(lambda n, m: IntegersQ(m, n)))
    rule29 = ReplacementRule(pattern29, lambda n, a, p, m, u, v, b : If(And(ZeroQ(Add(m, n, S(-2))), ZeroQ(Add(a, b))), Mul(u, Pow(Mul(a, Mul(Pow(Sin(v), S('2')), Pow(Pow(Cos(v), m), S(-1)))), p)), Mul(u, Pow(Mul(Add(a, Mul(b, Pow(Cos(v), Add(m, n)))), Pow(Pow(Cos(v), m), S(-1))), p))))
    replacer.add(rule29)

    pattern30 = Pattern(UtilityOperator(u_))
    rule30 = ReplacementRule(pattern30, lambda u : u)
    replacer.add(rule30)

    return replacer

@doctest_depends_on(modules=('matchpy',))
def TrigSimplifyAux(expr):
    return TrigSimplifyAux_replacer.replace(UtilityOperator(expr))

def Cancel(expr):
    return cancel(expr)

class Util_Part(Function):
    def doit(self, **hints):
        i = Simplify(self.args[0])
        if len(self.args) > 2 :
            lst = list(self.args[1:])
        else:
            lst = self.args[1]
        if isinstance(i, (int, Integer)):
            if isinstance(lst, list):
                return lst[i - 1]
            elif AtomQ(lst):
                return lst
            return lst.args[i - 1]
        else:
            return self

def Part(lst, i): #see i = -1
    if isinstance(lst, list):
        return Util_Part(i, *lst).doit()
    return Util_Part(i, lst).doit()

def PolyLog(n, p, z=None):
    return polylog(n, p)

def D(f, x):
    try:
        return f.diff(x)
    except ValueError:
        return Function('D')(f, x)

def IntegralFreeQ(u):
    return FreeQ(u, Integral)

def Dist(u, v, x):
    #Dist(u,v) returns the sum of u times each term of v, provided v is free of Int
    u = replace_pow_exp(u) # to replace back to sympy's exp
    v = replace_pow_exp(v)
    w = Simp(u*x**2, x)/x**2
    if u == 1:
        return v
    elif u == 0:
        return 0
    elif NumericFactor(u) < 0 and NumericFactor(-u) > 0:
        return -Dist(-u, v, x)
    elif SumQ(v):
        return Add(*[Dist(u, i, x) for i in v.args])
    elif IntegralFreeQ(v):
        return Simp(u*v, x)
    elif w != u and FreeQ(w, x) and w == Simp(w, x) and w == Simp(w*x**2, x)/x**2:
        return Dist(w, v, x)
    else:
        return Simp(u*v, x)

def PureFunctionOfCothQ(u, v, x):
    # If u is a pure function of Coth[v], PureFunctionOfCothQ[u,v,x] returns True;
    if AtomQ(u):
        return u != x
    elif CalculusQ(u):
        return False
    elif HyperbolicQ(u) and ZeroQ(u.args[0] - v):
        return CothQ(u)
    return all(PureFunctionOfCothQ(i, v, x) for i in u.args)

def LogIntegral(z):
    return li(z)

def ExpIntegralEi(z):
    return Ei(z)

def ExpIntegralE(a, b):
    return expint(a, b).evalf()

def SinIntegral(z):
    return Si(z)

def CosIntegral(z):
    return Ci(z)

def SinhIntegral(z):
    return Shi(z)

def CoshIntegral(z):
    return Chi(z)

class PolyGamma(Function):
    @classmethod
    def eval(cls, *args):
        if len(args) == 2:
            return polygamma(args[0], args[1])
        return digamma(args[0])

def LogGamma(z):
    return loggamma(z)

class ProductLog(Function):
    @classmethod
    def eval(cls, *args):
        if len(args) == 2:
            return LambertW(args[1], args[0]).evalf()
        return LambertW(args[0]).evalf()

def Factorial(a):
    return factorial(a)

def Zeta(*args):
    return zeta(*args)

def HypergeometricPFQ(a, b, c):
    return hyper(a, b, c)

def Sum_doit(exp, args):
    """
    This function perform summation using sympy's `Sum`.

    Examples
    ========

    >>> from sympy.integrals.rubi.utility_function import Sum_doit
    >>> from sympy.abc import x
    >>> Sum_doit(2*x + 2, [x, 0, 1.7])
    6

    """
    exp = replace_pow_exp(exp)
    if not isinstance(args[2], (int, Integer)):
        new_args = [args[0], args[1], Floor(args[2])]
        return Sum(exp, new_args).doit()

    return Sum(exp, args).doit()

def PolynomialQuotient(p, q, x):
    try:
        p = poly(p, x)
        q = poly(q, x)

    except:
        p = poly(p)
        q = poly(q)
    try:
        return quo(p, q).as_expr()
    except (PolynomialDivisionFailed, UnificationFailed):
        return p/q

def PolynomialRemainder(p, q, x):
    try:
        p = poly(p, x)
        q = poly(q, x)

    except:
        p = poly(p)
        q = poly(q)
    try:
        return rem(p, q).as_expr()
    except (PolynomialDivisionFailed, UnificationFailed):
        return S(0)

def Floor(x, a = None):
    if a is None:
        return floor(x)
    return a*floor(x/a)

def Factor(var):
    return factor(var)

def Rule(a, b):
    return {a: b}

def Distribute(expr, *args):
    if len(args) == 1:
        if isinstance(expr, args[0]):
            return expr
        else:
            return expr.expand()
    if len(args) == 2:
        if isinstance(expr, args[1]):
            return expr.expand()
        else:
            return expr
    return expr.expand()

def CoprimeQ(*args):
    args = S(args)
    g = gcd(*args)
    if g == 1:
        return True
    return False

def Discriminant(a, b):
    try:
        return discriminant(a, b)
    except PolynomialError:
        return Function('Discriminant')(a, b)

def Negative(x):
    return x < S(0)

def Quotient(m, n):
    return Floor(m/n)

def process_trig(expr):
    """
    This function processes trigonometric expressions such that all `cot` is
    rewritten in terms of `tan`, `sec` in terms of `cos`, `csc` in terms of `sin` and
    similarly for `coth`, `sech` and `csch`.

    Examples
    ========

    >>> from sympy.integrals.rubi.utility_function import process_trig
    >>> from sympy.abc import x
    >>> from sympy import coth, cot, csc
    >>> process_trig(x*cot(x))
    x/tan(x)
    >>> process_trig(coth(x)*csc(x))
    1/(sin(x)*tanh(x))

    """
    expr = expr.replace(lambda x: isinstance(x, cot), lambda x: 1/tan(x.args[0]))
    expr = expr.replace(lambda x: isinstance(x, sec), lambda x: 1/cos(x.args[0]))
    expr = expr.replace(lambda x: isinstance(x, csc), lambda x: 1/sin(x.args[0]))
    expr = expr.replace(lambda x: isinstance(x, coth), lambda x: 1/tanh(x.args[0]))
    expr = expr.replace(lambda x: isinstance(x, sech), lambda x: 1/cosh(x.args[0]))
    expr = expr.replace(lambda x: isinstance(x, csch), lambda x: 1/sinh(x.args[0]))
    return expr

def _ExpandIntegrand():
    Plus = Add
    Times = Mul
    def cons_f1(m):
        return PositiveIntegerQ(m)

    cons1 = CustomConstraint(cons_f1)
    def cons_f2(d, c, b, a):
        return ZeroQ(-a*d + b*c)

    cons2 = CustomConstraint(cons_f2)
    def cons_f3(a, x):
        return FreeQ(a, x)

    cons3 = CustomConstraint(cons_f3)
    def cons_f4(b, x):
        return FreeQ(b, x)

    cons4 = CustomConstraint(cons_f4)
    def cons_f5(c, x):
        return FreeQ(c, x)

    cons5 = CustomConstraint(cons_f5)
    def cons_f6(d, x):
        return FreeQ(d, x)

    cons6 = CustomConstraint(cons_f6)
    def cons_f7(e, x):
        return FreeQ(e, x)

    cons7 = CustomConstraint(cons_f7)
    def cons_f8(f, x):
        return FreeQ(f, x)

    cons8 = CustomConstraint(cons_f8)
    def cons_f9(g, x):
        return FreeQ(g, x)

    cons9 = CustomConstraint(cons_f9)
    def cons_f10(h, x):
        return FreeQ(h, x)

    cons10 = CustomConstraint(cons_f10)
    def cons_f11(e, b, c, f, n, p, F, x, d, m):
        if not isinstance(x, Symbol):
            return False
        return FreeQ(List(F, b, c, d, e, f, m, n, p), x)

    cons11 = CustomConstraint(cons_f11)
    def cons_f12(F, x):
        return FreeQ(F, x)

    cons12 = CustomConstraint(cons_f12)
    def cons_f13(m, x):
        return FreeQ(m, x)

    cons13 = CustomConstraint(cons_f13)
    def cons_f14(n, x):
        return FreeQ(n, x)

    cons14 = CustomConstraint(cons_f14)
    def cons_f15(p, x):
        return FreeQ(p, x)

    cons15 = CustomConstraint(cons_f15)
    def cons_f16(e, b, c, f, n, a, p, F, x, d, m):
        if not isinstance(x, Symbol):
            return False
        return FreeQ(List(F, a, b, c, d, e, f, m, n, p), x)

    cons16 = CustomConstraint(cons_f16)
    def cons_f17(n, m):
        return IntegersQ(m, n)

    cons17 = CustomConstraint(cons_f17)
    def cons_f18(n):
        return Less(n, S(0))

    cons18 = CustomConstraint(cons_f18)
    def cons_f19(x, u):
        if not isinstance(x, Symbol):
            return False
        return PolynomialQ(u, x)

    cons19 = CustomConstraint(cons_f19)
    def cons_f20(G, F, u):
        return SameQ(F(u)*G(u), S(1))

    cons20 = CustomConstraint(cons_f20)
    def cons_f21(q, x):
        return FreeQ(q, x)

    cons21 = CustomConstraint(cons_f21)
    def cons_f22(F):
        return MemberQ(List(ArcSin, ArcCos, ArcSinh, ArcCosh), F)

    cons22 = CustomConstraint(cons_f22)
    def cons_f23(j, n):
        return ZeroQ(j - S(2)*n)

    cons23 = CustomConstraint(cons_f23)
    def cons_f24(A, x):
        return FreeQ(A, x)

    cons24 = CustomConstraint(cons_f24)
    def cons_f25(B, x):
        return FreeQ(B, x)

    cons25 = CustomConstraint(cons_f25)
    def cons_f26(m, u, x):
        if not isinstance(x, Symbol):
            return False
        def _cons_f_u(d, w, c, p, x):
            return And(FreeQ(List(c, d), x), IntegerQ(p), Greater(p, m))
        cons_u = CustomConstraint(_cons_f_u)
        pat = Pattern(UtilityOperator((c_ + x_*WC('d', S(1)))**p_*WC('w', S(1)), x_), cons_u)
        result_matchq = is_match(UtilityOperator(u, x), pat)
        return Not(And(PositiveIntegerQ(m), result_matchq))

    cons26 = CustomConstraint(cons_f26)
    def cons_f27(b, v, n, a, x, u, m):
        if not isinstance(x, Symbol):
            return False
        return And(FreeQ(List(a, b, m), x), NegativeIntegerQ(n), Not(IntegerQ(m)), PolynomialQ(u, x), PolynomialQ(v, x),\
            RationalQ(m), Less(m, -1), GreaterEqual(Exponent(u, x), (-n - IntegerPart(m))*Exponent(v, x)))
    cons27 = CustomConstraint(cons_f27)
    def cons_f28(v, n, x, u, m):
        if not isinstance(x, Symbol):
            return False
        return And(FreeQ(List(a, b, m), x), NegativeIntegerQ(n), Not(IntegerQ(m)), PolynomialQ(u, x),\
            PolynomialQ(v, x), GreaterEqual(Exponent(u, x), -n*Exponent(v, x)))
    cons28 = CustomConstraint(cons_f28)
    def cons_f29(n):
        return PositiveIntegerQ(n/S(4))

    cons29 = CustomConstraint(cons_f29)
    def cons_f30(n):
        return IntegerQ(n)

    cons30 = CustomConstraint(cons_f30)
    def cons_f31(n):
        return Greater(n, S(1))

    cons31 = CustomConstraint(cons_f31)
    def cons_f32(n, m):
        return Less(S(0), m, n)

    cons32 = CustomConstraint(cons_f32)
    def cons_f33(n, m):
        return OddQ(n/GCD(m, n))

    cons33 = CustomConstraint(cons_f33)
    def cons_f34(a, b):
        return PosQ(a/b)

    cons34 = CustomConstraint(cons_f34)
    def cons_f35(n, m, p):
        return IntegersQ(m, n, p)

    cons35 = CustomConstraint(cons_f35)
    def cons_f36(n, m, p):
        return Less(S(0), m, p, n)

    cons36 = CustomConstraint(cons_f36)
    def cons_f37(q, n, m, p):
        return IntegersQ(m, n, p, q)

    cons37 = CustomConstraint(cons_f37)
    def cons_f38(n, q, m, p):
        return Less(S(0), m, p, q, n)

    cons38 = CustomConstraint(cons_f38)
    def cons_f39(n):
        return IntegerQ(n/S(2))

    cons39 = CustomConstraint(cons_f39)
    def cons_f40(p):
        return NegativeIntegerQ(p)

    cons40 = CustomConstraint(cons_f40)
    def cons_f41(n, m):
        return IntegersQ(m, n/S(2))

    cons41 = CustomConstraint(cons_f41)
    def cons_f42(n, m):
        return Unequal(m, n/S(2))

    cons42 = CustomConstraint(cons_f42)
    def cons_f43(c, b, a):
        return NonzeroQ(-S(4)*a*c + b**S(2))

    cons43 = CustomConstraint(cons_f43)
    def cons_f44(j, n, m):
        return IntegersQ(m, n, j)

    cons44 = CustomConstraint(cons_f44)
    def cons_f45(n, m):
        return Less(S(0), m, S(2)*n)

    cons45 = CustomConstraint(cons_f45)
    def cons_f46(n, m, p):
        return Not(And(Equal(m, n), Equal(p, S(-1))))

    cons46 = CustomConstraint(cons_f46)
    def cons_f47(v, x):
        if not isinstance(x, Symbol):
            return False
        return PolynomialQ(v, x)

    cons47 = CustomConstraint(cons_f47)
    def cons_f48(v, x):
        if not isinstance(x, Symbol):
            return False
        return BinomialQ(v, x)

    cons48 = CustomConstraint(cons_f48)
    def cons_f49(v, x, u):
        if not isinstance(x, Symbol):
            return False
        return Inequality(Exponent(u, x), Equal, Exponent(v, x) + S(-1), GreaterEqual, S(2))

    cons49 = CustomConstraint(cons_f49)
    def cons_f50(v, x, u):
        if not isinstance(x, Symbol):
            return False
        return GreaterEqual(Exponent(u, x), Exponent(v, x))

    cons50 = CustomConstraint(cons_f50)
    def cons_f51(p):
        return Not(IntegerQ(p))

    cons51 = CustomConstraint(cons_f51)

    def With2(e, b, c, f, n, a, g, h, x, d, m):
        tmp = a*h - b*g
        k = Symbol('k')
        return f**(e*(c + d*x)**n)*SimplifyTerm(h**(-m)*tmp**m, x)/(g + h*x) + Sum_doit(f**(e*(c + d*x)**n)*(a + b*x)**(-k + m)*SimplifyTerm(b*h**(-k)*tmp**(k - 1), x), List(k, 1, m))
    pattern2 = Pattern(UtilityOperator(f_**((x_*WC('d', S(1)) + WC('c', S(0)))**WC('n', S(1))*WC('e', S(1)))*(x_*WC('b', S(1)) + WC('a', S(0)))**WC('m', S(1))/(x_*WC('h', S(1)) + WC('g', S(0))), x_), cons3, cons4, cons5, cons6, cons7, cons8, cons9, cons10, cons1, cons2)
    rule2 = ReplacementRule(pattern2, With2)
    pattern3 = Pattern(UtilityOperator(F_**((x_*WC('d', S(1)) + WC('c', S(0)))**WC('n', S(1))*WC('b', S(1)))*x_**WC('m', S(1))*(e_ + x_*WC('f', S(1)))**WC('p', S(1)), x_), cons12, cons4, cons5, cons6, cons7, cons8, cons13, cons14, cons15, cons11)
    def replacement3(e, b, c, f, n, p, F, x, d, m):
        return If(And(PositiveIntegerQ(m, p), LessEqual(m, p), Or(EqQ(n, S(1)), ZeroQ(-c*f + d*e))), ExpandLinearProduct(F**(b*(c + d*x)**n)*(e + f*x)**p, x**m, e, f, x), If(PositiveIntegerQ(p), Distribute(F**(b*(c + d*x)**n)*x**m*(e + f*x)**p, Plus, Times), ExpandIntegrand(F**(b*(c + d*x)**n), x**m*(e + f*x)**p, x)))
    rule3 = ReplacementRule(pattern3, replacement3)
    pattern4 = Pattern(UtilityOperator(F_**((x_*WC('d', S(1)) + WC('c', S(0)))**WC('n', S(1))*WC('b', S(1)) + WC('a', S(0)))*x_**WC('m', S(1))*(e_ + x_*WC('f', S(1)))**WC('p', S(1)), x_), cons12, cons3, cons4, cons5, cons6, cons7, cons8, cons13, cons14, cons15, cons16)
    def replacement4(e, b, c, f, n, a, p, F, x, d, m):
        return If(And(PositiveIntegerQ(m, p), LessEqual(m, p), Or(EqQ(n, S(1)), ZeroQ(-c*f + d*e))), ExpandLinearProduct(F**(a + b*(c + d*x)**n)*(e + f*x)**p, x**m, e, f, x), If(PositiveIntegerQ(p), Distribute(F**(a + b*(c + d*x)**n)*x**m*(e + f*x)**p, Plus, Times), ExpandIntegrand(F**(a + b*(c + d*x)**n), x**m*(e + f*x)**p, x)))
    rule4 = ReplacementRule(pattern4, replacement4)
    def With5(b, v, c, n, a, F, u, x, d, m):
        if not isinstance(x, Symbol) or not (FreeQ([F, a, b, c, d], x) and IntegersQ(m, n) and n < 0):
            return False
        w = ExpandIntegrand((a + b*x)**m*(c + d*x)**n, x)
        w = ReplaceAll(w, Rule(x, F**v))
        if SumQ(w):
            return True
        return False
    pattern5 = Pattern(UtilityOperator((F_**v_*WC('b', S(1)) + a_)**WC('m', S(1))*(F_**v_*WC('d', S(1)) + c_)**n_*WC('u', S(1)), x_), cons12, cons3, cons4, cons5, cons6, cons17, cons18, CustomConstraint(With5))
    def replacement5(b, v, c, n, a, F, u, x, d, m):
        w = ReplaceAll(ExpandIntegrand((a + b*x)**m*(c + d*x)**n, x), Rule(x, F**v))
        return w.func(*[u*i for i in w.args])
    rule5 = ReplacementRule(pattern5, replacement5)
    def With6(e, b, c, f, n, a, x, u, d, m):
        if not isinstance(x, Symbol) or not (FreeQ([a, b, c, d, e, f, m, n], x) and PolynomialQ(u,x)):
            return False
        v = ExpandIntegrand(u*(a + b*x)**m, x)
        if SumQ(v):
            return True
        return False
    pattern6 = Pattern(UtilityOperator(f_**((x_*WC('d', S(1)) + WC('c', S(0)))**WC('n', S(1))*WC('e', S(1)))*u_*(x_*WC('b', S(1)) + WC('a', S(0)))**WC('m', S(1)), x_), cons3, cons4, cons5, cons6, cons7, cons8, cons13, cons14, cons19, CustomConstraint(With6))
    def replacement6(e, b, c, f, n, a, x, u, d, m):
        v = ExpandIntegrand(u*(a + b*x)**m, x)
        return Distribute(f**(e*(c + d*x)**n)*v, Plus, Times)
    rule6 = ReplacementRule(pattern6, replacement6)
    pattern7 = Pattern(UtilityOperator(u_*(x_*WC('b', S(1)) + WC('a', S(0)))**WC('m', S(1))*Log((x_**WC('n', S(1))*WC('e', S(1)) + WC('d', S(0)))**WC('p', S(1))*WC('c', S(1))), x_), cons3, cons4, cons5, cons6, cons7, cons13, cons14, cons15, cons19)
    def replacement7(e, b, c, n, a, p, x, u, d, m):
        return ExpandIntegrand(Log(c*(d + e*x**n)**p), u*(a + b*x)**m, x)
    rule7 = ReplacementRule(pattern7, replacement7)
    pattern8 = Pattern(UtilityOperator(f_**((x_*WC('d', S(1)) + WC('c', S(0)))**WC('n', S(1))*WC('e', S(1)))*u_, x_), cons5, cons6, cons7, cons8, cons14, cons19)
    def replacement8(e, c, f, n, x, u, d):
        return If(EqQ(n, S(1)), ExpandIntegrand(f**(e*(c + d*x)**n), u, x), ExpandLinearProduct(f**(e*(c + d*x)**n), u, c, d, x))
    rule8 = ReplacementRule(pattern8, replacement8)
    # pattern9 = Pattern(UtilityOperator(F_**u_*(G_*u_*WC('b', S(1)) + a_)**WC('n', S(1)), x_), cons3, cons4, cons17, cons20)
    # def replacement9(b, G, n, a, F, u, x, m):
    #     return ReplaceAll(ExpandIntegrand(x**(-m)*(a + b*x)**n, x), Rule(x, G(u)))
    # rule9 = ReplacementRule(pattern9, replacement9)
    pattern10 = Pattern(UtilityOperator(u_*(WC('a', S(0)) + WC('b', S(1))*Log(((x_*WC('f', S(1)) + WC('e', S(0)))**WC('p', S(1))*WC('d', S(1)))**WC('q', S(1))*WC('c', S(1))))**n_, x_), cons3, cons4, cons5, cons6, cons7, cons8, cons14, cons15, cons21, cons19)
    def replacement10(e, b, c, f, n, a, p, x, u, d, q):
        return ExpandLinearProduct((a + b*Log(c*(d*(e + f*x)**p)**q))**n, u, e, f, x)
    rule10 = ReplacementRule(pattern10, replacement10)
    # pattern11 = Pattern(UtilityOperator(u_*(F_*(x_*WC('d', S(1)) + WC('c', S(0)))*WC('b', S(1)) + WC('a', S(0)))**n_, x_), cons3, cons4, cons5, cons6, cons14, cons19, cons22)
    # def replacement11(b, c, n, a, F, u, x, d):
    #     return ExpandLinearProduct((a + b*F(c + d*x))**n, u, c, d, x)
    # rule11 = ReplacementRule(pattern11, replacement11)
    pattern12 = Pattern(UtilityOperator(WC('u', S(1))/(x_**n_*WC('a', S(1)) + sqrt(c_ + x_**j_*WC('d', S(1)))*WC('b', S(1))), x_), cons3, cons4, cons5, cons6, cons14, cons23)
    def replacement12(b, c, n, a, x, u, d, j):
        return ExpandIntegrand(u*(a*x**n - b*sqrt(c + d*x**(S(2)*n)))/(-b**S(2)*c + x**(S(2)*n)*(a**S(2) - b**S(2)*d)), x)
    rule12 = ReplacementRule(pattern12, replacement12)
    pattern13 = Pattern(UtilityOperator((a_ + x_*WC('b', S(1)))**m_/(c_ + x_*WC('d', S(1))), x_), cons3, cons4, cons5, cons6, cons1)
    def replacement13(b, c, a, x, d, m):
        if RationalQ(a, b, c, d):
            return ExpandExpression((a + b*x)**m/(c + d*x), x)
        else:
            tmp = a*d - b*c
            k = Symbol("k")
            return Sum_doit((a + b*x)**(-k + m)*SimplifyTerm(b*d**(-k)*tmp**(k + S(-1)), x), List(k, S(1), m)) + SimplifyTerm(d**(-m)*tmp**m, x)/(c + d*x)

    rule13 = ReplacementRule(pattern13, replacement13)
    pattern14 = Pattern(UtilityOperator((A_ + x_*WC('B', S(1)))*(a_ + x_*WC('b', S(1)))**WC('m', S(1))/(c_ + x_*WC('d', S(1))), x_), cons3, cons4, cons5, cons6, cons24, cons25, cons1)
    def replacement14(b, B, A, c, a, x, d, m):
        if RationalQ(a, b, c, d, A, B):
            return ExpandExpression((A + B*x)*(a + b*x)**m/(c + d*x), x)
        else:
            tmp1 = (A*d - B*c)/d
            tmp2 = ExpandIntegrand((a + b*x)**m/(c + d*x), x)
            tmp2 = If(SumQ(tmp2), tmp2.func(*[SimplifyTerm(tmp1*i, x) for i in tmp2.args]), SimplifyTerm(tmp1*tmp2, x))
            return SimplifyTerm(B/d, x)*(a + b*x)**m + tmp2
    rule14 = ReplacementRule(pattern14, replacement14)

    def With15(b, a, x, u, m):
        tmp1 = ExpandLinearProduct((a + b*x)**m, u, a, b, x)
        if not IntegerQ(m):
            return tmp1
        else:
            tmp2 = ExpandExpression(u*(a + b*x)**m, x)
            if SumQ(tmp2) and LessEqual(LeafCount(tmp2), LeafCount(tmp1) + S(2)):
                return tmp2
            else:
                return tmp1
    pattern15 = Pattern(UtilityOperator(u_*(a_ + x_*WC('b', S(1)))**m_, x_), cons3, cons4, cons13, cons19, cons26)
    rule15 = ReplacementRule(pattern15, With15)
    pattern16 = Pattern(UtilityOperator(u_*v_**n_*(a_ + x_*WC('b', S(1)))**m_, x_), cons27)
    def replacement16(b, v, n, a, x, u, m):
        s = PolynomialQuotientRemainder(u, v**(-n)*(a+b*x)**(-IntegerPart(m)), x)
        return ExpandIntegrand((a + b*x)**FractionalPart(m)*s[0], x) + ExpandIntegrand(v**n*(a + b*x)**m*s[1], x)
    rule16 = ReplacementRule(pattern16, replacement16)

    pattern17 = Pattern(UtilityOperator(u_*v_**n_*(a_ + x_*WC('b', S(1)))**m_, x_), cons28)
    def replacement17(b, v, n, a, x, u, m):
        s = PolynomialQuotientRemainder(u, v**(-n),x)
        return ExpandIntegrand((a + b*x)**(m)*s[0], x) + ExpandIntegrand(v**n*(a + b*x)**m*s[1], x)
    rule17 = ReplacementRule(pattern17, replacement17)

    def With18(b, n, a, x, u):
        r = Numerator(Rt(-a/b, S(2)))
        s = Denominator(Rt(-a/b, S(2)))
        return r/(S(2)*a*(r + s*u**(n/S(2)))) + r/(S(2)*a*(r - s*u**(n/S(2))))
    pattern18 = Pattern(UtilityOperator(S(1)/(a_ + u_**n_*WC('b', S(1))), x_), cons3, cons4, cons29)
    rule18 = ReplacementRule(pattern18, With18)
    def With19(b, n, a, x, u):
        k = Symbol("k")
        r = Numerator(Rt(-a/b, n))
        s = Denominator(Rt(-a/b, n))
        return Sum_doit(r/(a*n*(-(-1)**(2*k/n)*s*u + r)), List(k, 1, n))
    pattern19 = Pattern(UtilityOperator(S(1)/(a_ + u_**n_*WC('b', S(1))), x_), cons3, cons4, cons30, cons31)
    rule19 = ReplacementRule(pattern19, With19)
    def With20(b, n, a, x, u, m):
        k = Symbol("k")
        g = GCD(m, n)
        r = Numerator(Rt(a/b, n/GCD(m, n)))
        s = Denominator(Rt(a/b, n/GCD(m, n)))
        return If(CoprimeQ(g + m, n), Sum_doit((-1)**(-2*k*m/n)*r*(-r/s)**(m/g)/(a*n*((-1)**(2*g*k/n)*s*u**g + r)), List(k, 1, n/g)), Sum_doit((-1)**(2*k*(g + m)/n)*r*(-r/s)**(m/g)/(a*n*((-1)**(2*g*k/n)*r + s*u**g)), List(k, 1, n/g)))
    pattern20 = Pattern(UtilityOperator(u_**WC('m', S(1))/(a_ + u_**n_*WC('b', S(1))), x_), cons3, cons4, cons17, cons32, cons33, cons34)
    rule20 = ReplacementRule(pattern20, With20)
    def With21(b, n, a, x, u, m):
        k = Symbol("k")
        g = GCD(m, n)
        r = Numerator(Rt(-a/b, n/GCD(m, n)))
        s = Denominator(Rt(-a/b, n/GCD(m, n)))
        return If(Equal(n/g, S(2)), s/(S(2)*b*(r + s*u**g)) - s/(S(2)*b*(r - s*u**g)), If(CoprimeQ(g + m, n), Sum_doit((S(-1))**(-S(2)*k*m/n)*r*(r/s)**(m/g)/(a*n*(-(S(-1))**(S(2)*g*k/n)*s*u**g + r)), List(k, S(1), n/g)), Sum_doit((S(-1))**(S(2)*k*(g + m)/n)*r*(r/s)**(m/g)/(a*n*((S(-1))**(S(2)*g*k/n)*r - s*u**g)), List(k, S(1), n/g))))
    pattern21 = Pattern(UtilityOperator(u_**WC('m', S(1))/(a_ + u_**n_*WC('b', S(1))), x_), cons3, cons4, cons17, cons32)
    rule21 = ReplacementRule(pattern21, With21)
    def With22(b, c, n, a, x, u, d, m):
        k = Symbol("k")
        r = Numerator(Rt(-a/b, n))
        s = Denominator(Rt(-a/b, n))
        return Sum_doit((c*r + (-1)**(-2*k*m/n)*d*r*(r/s)**m)/(a*n*(-(-1)**(2*k/n)*s*u + r)), List(k, 1, n))
    pattern22 = Pattern(UtilityOperator((c_ + u_**WC('m', S(1))*WC('d', S(1)))/(a_ + u_**n_*WC('b', S(1))), x_), cons3, cons4, cons5, cons6, cons17, cons32)
    rule22 = ReplacementRule(pattern22, With22)
    def With23(e, b, c, n, a, p, x, u, d, m):
        k = Symbol("k")
        r = Numerator(Rt(-a/b, n))
        s = Denominator(Rt(-a/b, n))
        return Sum_doit((c*r + (-1)**(-2*k*p/n)*e*r*(r/s)**p + (-1)**(-2*k*m/n)*d*r*(r/s)**m)/(a*n*(-(-1)**(2*k/n)*s*u + r)), List(k, 1, n))
    pattern23 = Pattern(UtilityOperator((u_**p_*WC('e', S(1)) + u_**WC('m', S(1))*WC('d', S(1)) + WC('c', S(0)))/(a_ + u_**n_*WC('b', S(1))), x_), cons3, cons4, cons5, cons6, cons7, cons35, cons36)
    rule23 = ReplacementRule(pattern23, With23)
    def With24(e, b, c, f, n, a, p, x, u, d, q, m):
        k = Symbol("k")
        r = Numerator(Rt(-a/b, n))
        s = Denominator(Rt(-a/b, n))
        return Sum_doit((c*r + (-1)**(-2*k*q/n)*f*r*(r/s)**q + (-1)**(-2*k*p/n)*e*r*(r/s)**p + (-1)**(-2*k*m/n)*d*r*(r/s)**m)/(a*n*(-(-1)**(2*k/n)*s*u + r)), List(k, 1, n))
    pattern24 = Pattern(UtilityOperator((u_**p_*WC('e', S(1)) + u_**q_*WC('f', S(1)) + u_**WC('m', S(1))*WC('d', S(1)) + WC('c', S(0)))/(a_ + u_**n_*WC('b', S(1))), x_), cons3, cons4, cons5, cons6, cons7, cons8, cons37, cons38)
    rule24 = ReplacementRule(pattern24, With24)
    def With25(c, n, a, p, x, u):
        q = Symbol('q')
        return ReplaceAll(ExpandIntegrand(c**(-p), (c*x - q)**p*(c*x + q)**p, x), List(Rule(q, Rt(-a*c, S(2))), Rule(x, u**(n/S(2)))))
    pattern25 = Pattern(UtilityOperator((a_ + u_**WC('n', S(1))*WC('c', S(1)))**p_, x_), cons3, cons5, cons39, cons40)
    rule25 = ReplacementRule(pattern25, With25)
    def With26(c, n, a, p, x, u, m):
        q = Symbol('q')
        return ReplaceAll(ExpandIntegrand(c**(-p), x**m*(c*x**(n/S(2)) - q)**p*(c*x**(n/S(2)) + q)**p, x), List(Rule(q, Rt(-a*c, S(2))), Rule(x, u)))
    pattern26 = Pattern(UtilityOperator(u_**WC('m', S(1))*(u_**WC('n', S(1))*WC('c', S(1)) + WC('a', S(0)))**p_, x_), cons3, cons5, cons41, cons40, cons32, cons42)
    rule26 = ReplacementRule(pattern26, With26)
    def With27(b, c, n, a, p, x, u, j):
        q = Symbol('q')
        return ReplaceAll(ExpandIntegrand(S(4)**(-p)*c**(-p), (b + S(2)*c*x - q)**p*(b + S(2)*c*x + q)**p, x), List(Rule(q, Rt(-S(4)*a*c + b**S(2), S(2))), Rule(x, u**n)))
    pattern27 = Pattern(UtilityOperator((u_**WC('j', S(1))*WC('c', S(1)) + u_**WC('n', S(1))*WC('b', S(1)) + WC('a', S(0)))**p_, x_), cons3, cons4, cons5, cons30, cons23, cons40, cons43)
    rule27 = ReplacementRule(pattern27, With27)
    def With28(b, c, n, a, p, x, u, j, m):
        q = Symbol('q')
        return ReplaceAll(ExpandIntegrand(S(4)**(-p)*c**(-p), x**m*(b + S(2)*c*x**n - q)**p*(b + S(2)*c*x**n + q)**p, x), List(Rule(q, Rt(-S(4)*a*c + b**S(2), S(2))), Rule(x, u)))
    pattern28 = Pattern(UtilityOperator(u_**WC('m', S(1))*(u_**WC('j', S(1))*WC('c', S(1)) + u_**WC('n', S(1))*WC('b', S(1)) + WC('a', S(0)))**p_, x_), cons3, cons4, cons5, cons44, cons23, cons40, cons45, cons46, cons43)
    rule28 = ReplacementRule(pattern28, With28)
    def With29(b, c, n, a, x, u, d, j):
        q = Rt(-a/b, S(2))
        return -(c - d*q)/(S(2)*b*q*(q + u**n)) - (c + d*q)/(S(2)*b*q*(q - u**n))
    pattern29 = Pattern(UtilityOperator((u_**WC('n', S(1))*WC('d', S(1)) + WC('c', S(0)))/(a_ + u_**WC('j', S(1))*WC('b', S(1))), x_), cons3, cons4, cons5, cons6, cons14, cons23)
    rule29 = ReplacementRule(pattern29, With29)
    def With30(e, b, c, f, n, a, g, x, u, d, j):
        q = Rt(-S(4)*a*c + b**S(2), S(2))
        r = TogetherSimplify((-b*e*g + S(2)*c*(d + e*f))/q)
        return (e*g - r)/(b + 2*c*u**n + q) + (e*g + r)/(b + 2*c*u**n - q)
    pattern30 = Pattern(UtilityOperator(((u_**WC('n', S(1))*WC('g', S(1)) + WC('f', S(0)))*WC('e', S(1)) + WC('d', S(0)))/(u_**WC('j', S(1))*WC('c', S(1)) + u_**WC('n', S(1))*WC('b', S(1)) + WC('a', S(0))), x_), cons3, cons4, cons5, cons6, cons7, cons8, cons9, cons14, cons23, cons43)
    rule30 = ReplacementRule(pattern30, With30)
    def With31(v, x, u):
        lst = CoefficientList(u, x)
        i = Symbol('i')
        return x**Exponent(u, x)*lst[-1]/v + Sum_doit(x**(i - 1)*Part(lst, i), List(i, 1, Exponent(u, x)))/v
    pattern31 = Pattern(UtilityOperator(u_/v_, x_), cons19, cons47, cons48, cons49)
    rule31 = ReplacementRule(pattern31, With31)
    pattern32 = Pattern(UtilityOperator(u_/v_, x_), cons19, cons47, cons50)
    def replacement32(v, x, u):
        return PolynomialDivide(u, v, x)
    rule32 = ReplacementRule(pattern32, replacement32)
    pattern33 = Pattern(UtilityOperator(u_*(x_*WC('a', S(1)))**p_, x_), cons51, cons19)
    def replacement33(x, a, u, p):
        return ExpandToSum((a*x)**p, u, x)
    rule33 = ReplacementRule(pattern33, replacement33)
    pattern34 = Pattern(UtilityOperator(v_**p_*WC('u', S(1)), x_), cons51)
    def replacement34(v, x, u, p):
        return ExpandIntegrand(NormalizeIntegrand(v**p, x), u, x)
    rule34 = ReplacementRule(pattern34, replacement34)
    pattern35 = Pattern(UtilityOperator(u_, x_))
    def replacement35(x, u):
        return ExpandExpression(u, x)
    rule35 = ReplacementRule(pattern35, replacement35)
    return [ rule2,rule3, rule4, rule5, rule6, rule7, rule8, rule10, rule12, rule13, rule14, rule15, rule16, rule17, rule18, rule19, rule20, rule21, rule22, rule23, rule24, rule25, rule26, rule27, rule28, rule29, rule30, rule31, rule32, rule33, rule34, rule35]

def _RemoveContentAux():
    def cons_f1(b, a):
        return IntegersQ(a, b)

    cons1 = CustomConstraint(cons_f1)

    def cons_f2(b, a):
        return Equal(a + b, S(0))

    cons2 = CustomConstraint(cons_f2)

    def cons_f3(m):
        return RationalQ(m)

    cons3 = CustomConstraint(cons_f3)

    def cons_f4(m, n):
        return RationalQ(m, n)

    cons4 = CustomConstraint(cons_f4)

    def cons_f5(m, n):
        return GreaterEqual(-m + n, S(0))

    cons5 = CustomConstraint(cons_f5)

    def cons_f6(a, x):
        return FreeQ(a, x)

    cons6 = CustomConstraint(cons_f6)

    def cons_f7(m, n, p):
        return RationalQ(m, n, p)

    cons7 = CustomConstraint(cons_f7)

    def cons_f8(m, p):
        return GreaterEqual(-m + p, S(0))

    cons8 = CustomConstraint(cons_f8)

    pattern1 = Pattern(UtilityOperator(a_**m_*WC('u', S(1)) + b_*WC('v', S(1)), x_), cons1, cons2, cons3)
    def replacement1(v, x, a, u, m, b):
        return If(Greater(m, S(1)), RemoveContentAux(a**(m + S(-1))*u - v, x), RemoveContentAux(-a**(-m + S(1))*v + u, x))
    rule1 = ReplacementRule(pattern1, replacement1)
    pattern2 = Pattern(UtilityOperator(a_**WC('m', S(1))*WC('u', S(1)) + a_**WC('n', S(1))*WC('v', S(1)), x_), cons6, cons4, cons5)
    def replacement2(n, v, x, u, m, a):
        return RemoveContentAux(a**(-m + n)*v + u, x)
    rule2 = ReplacementRule(pattern2, replacement2)
    pattern3 = Pattern(UtilityOperator(a_**WC('m', S(1))*WC('u', S(1)) + a_**WC('n', S(1))*WC('v', S(1)) + a_**WC('p', S(1))*WC('w', S(1)), x_), cons6, cons7, cons5, cons8)
    def replacement3(n, v, x, p, u, w, m, a):
        return RemoveContentAux(a**(-m + n)*v + a**(-m + p)*w + u, x)
    rule3 = ReplacementRule(pattern3, replacement3)
    pattern4 = Pattern(UtilityOperator(u_, x_))
    def replacement4(u, x):
        return If(And(SumQ(u), NegQ(First(u))), -u, u)
    rule4 = ReplacementRule(pattern4, replacement4)
    return [rule1, rule2, rule3, rule4, ]

IntHide = Int
Log = rubi_log
Null = None
if matchpy:
    RemoveContentAux_replacer = ManyToOneReplacer(* _RemoveContentAux())
    ExpandIntegrand_rules = _ExpandIntegrand()
    TrigSimplifyAux_replacer = _TrigSimplifyAux()
    SimplifyAntiderivative_replacer = _SimplifyAntiderivative()
    SimplifyAntiderivativeSum_replacer = _SimplifyAntiderivativeSum()
    FixSimplify_rules = _FixSimplify()
    SimpFixFactor_replacer = _SimpFixFactor()<|MERGE_RESOLUTION|>--- conflicted
+++ resolved
@@ -444,11 +444,7 @@
     return acosh(a)
 
 class Util_Coefficient(Function):
-<<<<<<< HEAD
-    def doit(self, **hints):
-=======
     def _eval_doit(self, **hints):
->>>>>>> bc2e7c93
         if len(self.args) == 2:
             n = 1
         else:
