--- conflicted
+++ resolved
@@ -1,9 +1,4 @@
-<<<<<<< HEAD
 from __future__ import print_function, division
-
-import math
-=======
->>>>>>> 8aef2dbd
 from typing import Tuple as tTuple
 
 
