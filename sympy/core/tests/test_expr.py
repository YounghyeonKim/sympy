--- conflicted
+++ resolved
@@ -1,4 +1,3 @@
-<<<<<<< HEAD
 from sympy import (Add, Basic, Expr, S, Symbol, Wild, Float, Integer, Rational, I,
                    sin, cos, tan, exp, log, nan, oo, sqrt, symbols, Integral, sympify,
                    WildFunction, Poly, Function, Derivative, Number, pi, NumberSymbol, zoo,
@@ -6,19 +5,8 @@
                    simplify, together, collect, factorial, apart, combsimp, factor, refine,
                    cancel, Tuple, default_sort_key, DiracDelta, gamma, Dummy, Sum, E,
                    exp_polar, expand, diff, O, Heaviside, Si, Max, UnevaluatedExpr,
-                   integrate, gammasimp, Gt)
+                   integrate, gammasimp, Gt, cot)
 from sympy.core.expr import ExprBuilder, unchanged
-=======
-from __future__ import division
-
-from sympy import (Add, Basic, S, Symbol, Wild, Float, Integer, Rational, I,
-    sin, cos, tan, cot, exp, log, nan, oo, sqrt, symbols, Integral, sympify,
-    WildFunction, Poly, Function, Derivative, Number, pi, NumberSymbol, zoo,
-    Piecewise, Mul, Pow, nsimplify, ratsimp, trigsimp, radsimp, powsimp,
-    simplify, together, collect, factorial, apart, combsimp, factor, refine,
-    cancel, Tuple, default_sort_key, DiracDelta, gamma, Dummy, Sum, E,
-    exp_polar, expand, diff, O, Heaviside, Si, Max)
->>>>>>> 16280f18
 from sympy.core.function import AppliedUndef
 from sympy.core.compatibility import range, round, PY3
 from sympy.physics.secondquant import FockState
@@ -1874,9 +1862,12 @@
     e1 = (-1 + x)/(1 - x)
     e3 = (4*x**2 - 4)/((1 - x)*(1 + x))
     e4 = 1/(cos(x)**2) - (tan(x))**2
-    assert e1.is_constant() == False
-    assert e3.is_constant() == False
-    assert e4.is_constant() == False
+    x = Symbol('x', positive=True)
+    e5 = (1 + x)/x
+    assert e1.is_constant() is None
+    assert e3.is_constant() is None
+    assert e4.is_constant() is None
+    assert e5.is_constant() is False
 
 
 def test_issue_10161():
