from __future__ import print_function, division

from sympy.core.add import Add
from sympy.core.compatibility import as_int, is_sequence, range
from sympy.core.exprtools import factor_terms
from sympy.core.function import _mexpand
from sympy.core.mul import Mul
from sympy.core.numbers import Rational
from sympy.core.numbers import igcdex, ilcm, igcd
from sympy.core.power import integer_nthroot, isqrt
from sympy.core.relational import Eq
from sympy.core.singleton import S
from sympy.core.symbol import Symbol, symbols
from sympy.functions.elementary.complexes import sign
from sympy.functions.elementary.integers import floor
from sympy.functions.elementary.miscellaneous import sqrt
from sympy.matrices.dense import MutableDenseMatrix as Matrix
from sympy.ntheory.factor_ import (
    divisors, factorint, multiplicity, perfect_power)
from sympy.ntheory.generate import nextprime
from sympy.ntheory.primetest import is_square, isprime
from sympy.ntheory.residue_ntheory import sqrt_mod
from sympy.polys.polyerrors import GeneratorsNeeded
from sympy.polys.polytools import Poly, factor_list
from sympy.simplify.simplify import signsimp
from sympy.solvers.solvers import check_assumptions
from sympy.solvers.solveset import solveset_real
from sympy.utilities import default_sort_key, numbered_symbols
from sympy.utilities.misc import filldedent



# these are imported with 'from sympy.solvers.diophantine import *
__all__ = ['diophantine', 'classify_diop']


# these types are known (but not necessarily handled)
diop_known = {
    "binary_quadratic",
    "cubic_thue",
    "general_pythagorean",
    "general_sum_of_even_powers",
    "general_sum_of_squares",
    "homogeneous_general_quadratic",
    "homogeneous_ternary_quadratic",
    "homogeneous_ternary_quadratic_normal",
    "inhomogeneous_general_quadratic",
    "inhomogeneous_ternary_quadratic",
    "linear",
    "univariate"}


def _is_int(i):
    try:
        as_int(i)
        return True
    except ValueError:
        pass


def _sorted_tuple(*i):
    return tuple(sorted(i))


def _remove_gcd(*x):
    try:
        g = igcd(*x)
        return tuple([i//g for i in x])
    except ValueError:
        return x
    except TypeError:
        raise TypeError('_remove_gcd(a,b,c) or _remove_gcd(*container)')


def _rational_pq(a, b):
    # return `(numer, denom)` for a/b; sign in numer and gcd removed
    return _remove_gcd(sign(b)*a, abs(b))


def _nint_or_floor(p, q):
    # return nearest int to p/q; in case of tie return floor(p/q)
    w, r = divmod(p, q)
    if abs(r) <= abs(q)//2:
        return w
    return w + 1


def _odd(i):
    return i % 2 != 0


def _even(i):
    return i % 2 == 0


def diophantine(eq, param=symbols("t", integer=True), syms=None,
                permute=False):
    """
    Simplify the solution procedure of diophantine equation ``eq`` by
    converting it into a product of terms which should equal zero.

    For example, when solving, `x^2 - y^2 = 0` this is treated as
    `(x + y)(x - y) = 0` and `x + y = 0` and `x - y = 0` are solved
    independently and combined. Each term is solved by calling
    ``diop_solve()``.

    Output of ``diophantine()`` is a set of tuples. The elements of the
    tuple are the solutions for each variable in the the equation and
    are arranged according to the alphabetic ordering of the variables.
    e.g. For an equation with two variables, `a` and `b`, the first
    element of the tuple is the solution for `a` and the second for `b`.

    Usage
    =====

    ``diophantine(eq, t, syms)``: Solve the diophantine
    equation ``eq``.
    ``t`` is the optional parameter to be used by ``diop_solve()``.
    ``syms`` is an optional list of symbols which determines the
    order of the elements in the returned tuple.

    By default, only the base solution is returned. If ``permute`` is set to
    True then permutations of the base solution and/or permutations of the
    signs of the values will be returned when applicable.

    >>> from sympy.solvers.diophantine import diophantine
    >>> from sympy.abc import a, b
    >>> eq = a**4 + b**4 - (2**4 + 3**4)
    >>> diophantine(eq)
    {(2, 3)}
    >>> diophantine(eq, permute=True)
    {(-3, -2), (-3, 2), (-2, -3), (-2, 3), (2, -3), (2, 3), (3, -2), (3, 2)}

    Details
    =======

    ``eq`` should be an expression which is assumed to be zero.
    ``t`` is the parameter to be used in the solution.

    Examples
    ========

    >>> from sympy.abc import x, y, z
    >>> diophantine(x**2 - y**2)
    {(t_0, -t_0), (t_0, t_0)}

    >>> diophantine(x*(2*x + 3*y - z))
    {(0, n1, n2), (t_0, t_1, 2*t_0 + 3*t_1)}
    >>> diophantine(x**2 + 3*x*y + 4*x)
    {(0, n1), (3*t_0 - 4, -t_0)}

    See Also
    ========

    diop_solve()
    sympy.utilities.iterables.permute_signs
    sympy.utilities.iterables.signed_permutations
    """

    from sympy.utilities.iterables import (
        subsets, permute_signs, signed_permutations)

    if isinstance(eq, Eq):
        eq = eq.lhs - eq.rhs

    try:
        var = list(eq.expand(force=True).free_symbols)
        var.sort(key=default_sort_key)
        if syms:
            if not is_sequence(syms):
                raise TypeError(
                    'syms should be given as a sequence, e.g. a list')
            syms = [i for i in syms if i in var]
            if syms != var:
                dict_sym_index = dict(zip(syms, range(len(syms))))
                return {tuple([t[dict_sym_index[i]] for i in var])
                            for t in diophantine(eq, param)}
        n, d = eq.as_numer_denom()
        if not n.free_symbols:
            return set()
        if d.free_symbols:
            dsol = diophantine(d)
            good = diophantine(n) - dsol
            return {s for s in good if _mexpand(d.subs(zip(var, s)))}
        else:
            eq = n
        eq = factor_terms(eq)
        assert not eq.is_number
        eq = eq.as_independent(*var, as_Add=False)[1]
        p = Poly(eq)
        assert not any(g.is_number for g in p.gens)
        eq = p.as_expr()
        assert eq.is_polynomial()
    except (GeneratorsNeeded, AssertionError, AttributeError):
        raise TypeError(filldedent('''
    Equation should be a polynomial with Rational coefficients.'''))

    # permute only sign
    do_permute_signs = False
    # permute sign and values
    do_permute_signs_var = False
    # permute few signs
    permute_few_signs = False
    try:
        # if we know that factoring should not be attempted, skip
        # the factoring step
        v, c, t = classify_diop(eq)

        # check for permute sign
        if permute:
            len_var = len(v)
            permute_signs_for = [
                'general_sum_of_squares',
                'general_sum_of_even_powers']
            permute_signs_check = [
                'homogeneous_ternary_quadratic',
                'homogeneous_ternary_quadratic_normal',
                'binary_quadratic']
            if t in permute_signs_for:
                do_permute_signs_var = True
            elif t in permute_signs_check:
                # if all the variables in eq have even powers
                # then do_permute_sign = True
                if len_var == 3:
                    var_mul = list(subsets(v, 2))
                    # here var_mul is like [(x, y), (x, z), (y, z)]
                    xy_coeff = True
                    x_coeff = True
                    var1_mul_var2 = map(lambda a: a[0]*a[1], var_mul)
                    # if coeff(y*z), coeff(y*x), coeff(x*z) is not 0 then
                    # `xy_coeff` => True and do_permute_sign => False.
                    # Means no permuted solution.
                    for v1_mul_v2 in var1_mul_var2:
                        try:
                            coeff = c[v1_mul_v2]
                        except KeyError:
                            coeff = 0
                        xy_coeff = bool(xy_coeff) and bool(coeff)
                    var_mul = list(subsets(v, 1))
                    # here var_mul is like [(x,), (y, )]
                    for v1 in var_mul:
                        try:
                            coeff = c[var[0]]
                        except KeyError:
                            coeff = 0
                        x_coeff = bool(x_coeff) and bool(coeff)
                    if not any([xy_coeff, x_coeff]):
                        # means only x**2, y**2, z**2, const is present
                        do_permute_signs = True
                    elif not x_coeff:
                        permute_few_signs = True
                elif len_var == 2:
                    var_mul = list(subsets(v, 2))
                    # here var_mul is like [(x, y)]
                    xy_coeff = True
                    x_coeff = True
                    var1_mul_var2 = map(lambda x: x[0]*x[1], var_mul)
                    for v1_mul_v2 in var1_mul_var2:
                        try:
                            coeff = c[v1_mul_v2]
                        except KeyError:
                            coeff = 0
                        xy_coeff = bool(xy_coeff) and bool(coeff)
                    var_mul = list(subsets(v, 1))
                    # here var_mul is like [(x,), (y, )]
                    for v1 in var_mul:
                        try:
                            coeff = c[var[0]]
                        except KeyError:
                            coeff = 0
                        x_coeff = bool(x_coeff) and bool(coeff)
                    if not any([xy_coeff, x_coeff]):
                        # means only x**2, y**2 and const is present
                        # so we can get more soln by permuting this soln.
                        do_permute_signs = True
                    elif not x_coeff:
                        # when coeff(x), coeff(y) is not present then signs of
                        #  x, y can be permuted such that their sign are same
                        # as sign of x*y.
                        # e.g 1. (x_val,y_val)=> (x_val,y_val), (-x_val,-y_val)
                        # 2. (-x_vall, y_val)=> (-x_val,y_val), (x_val,-y_val)
                        permute_few_signs = True
        if t == 'general_sum_of_squares':
            # trying to factor such expressions will sometimes hang
            terms = [(eq, 1)]
        else:
            raise TypeError
    except (TypeError, NotImplementedError):
        terms = factor_list(eq)[1]

    sols = set([])

    for term in terms:

        base, _ = term
        var_t, _, eq_type = classify_diop(base, _dict=False)
        _, base = signsimp(base, evaluate=False).as_coeff_Mul()
        solution = diop_solve(base, param)

        if eq_type in [
                "linear",
                "homogeneous_ternary_quadratic",
                "homogeneous_ternary_quadratic_normal",
                "general_pythagorean"]:
            sols.add(merge_solution(var, var_t, solution))

        elif eq_type in [
                "binary_quadratic",
                "general_sum_of_squares",
                "general_sum_of_even_powers",
                "univariate"]:
            for sol in solution:
                sols.add(merge_solution(var, var_t, sol))

        else:
            raise NotImplementedError('unhandled type: %s' % eq_type)

    # remove null merge results
    if () in sols:
        sols.remove(())
    null = tuple([0]*len(var))
    # if there is no solution, return trivial solution
    if not sols and eq.subs(zip(var, null)) is S.Zero:
        sols.add(null)
    final_soln = set([])
    for sol in sols:
        if all(_is_int(s) for s in sol):
            if do_permute_signs:
                permuted_sign = set(permute_signs(sol))
                final_soln.update(permuted_sign)
            elif permute_few_signs:
                lst = list(permute_signs(sol))
                lst = list(filter(lambda x: x[0]*x[1] == sol[1]*sol[0], lst))
                permuted_sign = set(lst)
                final_soln.update(permuted_sign)
            elif do_permute_signs_var:
                permuted_sign_var = set(signed_permutations(sol))
                final_soln.update(permuted_sign_var)
            else:
                final_soln.add(sol)
        else:
                final_soln.add(sol)
    return final_soln


def merge_solution(var, var_t, solution):
    """
    This is used to construct the full solution from the solutions of sub
    equations.

    For example when solving the equation `(x - y)(x^2 + y^2 - z^2) = 0`,
    solutions for each of the equations `x - y = 0` and `x^2 + y^2 - z^2` are
    found independently. Solutions for `x - y = 0` are `(x, y) = (t, t)`. But
    we should introduce a value for z when we output the solution for the
    original equation. This function converts `(t, t)` into `(t, t, n_{1})`
    where `n_{1}` is an integer parameter.
    """
    sol = []

    if None in solution:
        return ()

    solution = iter(solution)
    params = numbered_symbols("n", integer=True, start=1)
    for v in var:
        if v in var_t:
            sol.append(next(solution))
        else:
            sol.append(next(params))

    for val, symb in zip(sol, var):
        if check_assumptions(val, **symb.assumptions0) is False:
            return tuple()

    return tuple(sol)


def diop_solve(eq, param=symbols("t", integer=True)):
    """
    Solves the diophantine equation ``eq``.

    Unlike ``diophantine()``, factoring of ``eq`` is not attempted. Uses
    ``classify_diop()`` to determine the type of the equation and calls
    the appropriate solver function.

    Usage
    =====

    ``diop_solve(eq, t)``: Solve diophantine equation, ``eq`` using ``t``
    as a parameter if needed.

    Details
    =======

    ``eq`` should be an expression which is assumed to be zero.
    ``t`` is a parameter to be used in the solution.

    Examples
    ========

    >>> from sympy.solvers.diophantine import diop_solve
    >>> from sympy.abc import x, y, z, w
    >>> diop_solve(2*x + 3*y - 5)
    (3*t_0 - 5, -2*t_0 + 5)
    >>> diop_solve(4*x + 3*y - 4*z + 5)
    (t_0, 8*t_0 + 4*t_1 + 5, 7*t_0 + 3*t_1 + 5)
    >>> diop_solve(x + 3*y - 4*z + w - 6)
    (t_0, t_0 + t_1, 6*t_0 + 5*t_1 + 4*t_2 - 6, 5*t_0 + 4*t_1 + 3*t_2 - 6)
    >>> diop_solve(x**2 + y**2 - 5)
    {[(-2, -1), (-2, 1), (-1, -2), (-1, 2), (1, -2), (1, 2), (2, -1), (2, 1)]}


    See Also
    ========

    diophantine()
    """
    var, coeff, eq_type = classify_diop(eq, _dict=False)

    if eq_type == "linear":
        return _diop_linear(var, coeff, param)

    elif eq_type == "binary_quadratic":
        return _diop_quadratic(var, coeff, param)

    elif eq_type == "homogeneous_ternary_quadratic":
        x_0, y_0, z_0 = _diop_ternary_quadratic(var, coeff)
        return _parametrize_ternary_quadratic(
            (x_0, y_0, z_0), var, coeff)

    elif eq_type == "homogeneous_ternary_quadratic_normal":
        x_0, y_0, z_0 = _diop_ternary_quadratic_normal(var, coeff)
        return _parametrize_ternary_quadratic(
            (x_0, y_0, z_0), var, coeff)

    elif eq_type == "general_pythagorean":
        return _diop_general_pythagorean(var, coeff, param)

    elif eq_type == "univariate":
        return set([(int(i),) for i in solveset_real(
            eq, var[0]).intersect(S.Integers)])

    elif eq_type == "general_sum_of_squares":
        return _diop_general_sum_of_squares(var, -int(coeff[1]), limit=S.Infinity)

    elif eq_type == "general_sum_of_even_powers":
        for k in coeff.keys():
            if k.is_Pow and coeff[k]:
                p = k.exp
        return _diop_general_sum_of_even_powers(var, p, -int(coeff[1]), limit=S.Infinity)

    if eq_type is not None and eq_type not in diop_known:
            raise ValueError(filldedent('''
    Alhough this type of equation was identified, it is not yet
    handled. It should, however, be listed in `diop_known` at the
    top of this file. Developers should see comments at the end of
    `classify_diop`.
            '''))  # pragma: no cover
    else:
        raise NotImplementedError(
            'No solver has been written for %s.' % eq_type)


def classify_diop(eq, _dict=True):
    # docstring supplied externally
    try:
        var = list(eq.free_symbols)
        assert var
    except (AttributeError, AssertionError):
        raise ValueError('equation should have 1 or more free symbols')
    var.sort(key=default_sort_key)
    eq = eq.expand(force=True)
    coeff = eq.as_coefficients_dict()
    if not all(_is_int(c) for c in coeff.values()):
        raise TypeError("Coefficients should be Integers")

    diop_type = None
    total_degree = Poly(eq).total_degree()
    homogeneous = 1 not in coeff
    if total_degree == 1:
        diop_type = "linear"

    elif len(var) == 1:
        diop_type = "univariate"

    elif total_degree == 2 and len(var) == 2:
        diop_type = "binary_quadratic"

    elif total_degree == 2 and len(var) == 3 and homogeneous:
        if set(coeff) & set(var):
            diop_type = "inhomogeneous_ternary_quadratic"
        else:
            nonzero = [k for k in coeff if coeff[k]]
            if len(nonzero) == 3 and all(i**2 in nonzero for i in var):
                diop_type = "homogeneous_ternary_quadratic_normal"
            else:
                diop_type = "homogeneous_ternary_quadratic"

    elif total_degree == 2 and len(var) >= 3:
        if set(coeff) & set(var):
            diop_type = "inhomogeneous_general_quadratic"
        else:
            # there may be Pow keys like x**2 or Mul keys like x*y
            if any(k.is_Mul for k in coeff):  # cross terms
                if not homogeneous:
                    diop_type = "inhomogeneous_general_quadratic"
                else:
                    diop_type = "homogeneous_general_quadratic"
            else:  # all squares: x**2 + y**2 + ... + constant
                if all(coeff[k] == 1 for k in coeff if k != 1):
                    diop_type = "general_sum_of_squares"
                elif all(is_square(abs(coeff[k])) for k in coeff):
                    if abs(sum(sign(coeff[k]) for k in coeff)) == \
                            len(var) - 2:
                        # all but one has the same sign
                        # e.g. 4*x**2 + y**2 - 4*z**2
                        diop_type = "general_pythagorean"

    elif total_degree == 3 and len(var) == 2:
        diop_type = "cubic_thue"

    elif (total_degree > 3 and total_degree % 2 == 0 and
            all(k.is_Pow and k.exp == total_degree for k in coeff if k != 1)):
        if all(coeff[k] == 1 for k in coeff if k != 1):
            diop_type = 'general_sum_of_even_powers'

    if diop_type is not None:
        return var, dict(coeff) if _dict else coeff, diop_type

    # new diop type instructions
    # --------------------------
    # if this error raises and the equation *can* be classified,
    #  * it should be identified in the if-block above
    #  * the type should be added to the diop_known
    # if a solver can be written for it,
    #  * a dedicated handler should be written (e.g. diop_linear)
    #  * it should be passed to that handler in diop_solve
    raise NotImplementedError(filldedent('''
        This equation is not yet recognized or else has not been
        simplified sufficiently to put it in a form recognized by
        diop_classify().'''))


classify_diop.func_doc = '''
    Helper routine used by diop_solve() to find information about ``eq``.

    Returns a tuple containing the type of the diophantine equation
    along with the variables (free symbols) and their coefficients.
    Variables are returned as a list and coefficients are returned
    as a dict with the key being the respective term and the constant
    term is keyed to 1. The type is one of the following:

    * %s

    Usage
    =====

    ``classify_diop(eq)``: Return variables, coefficients and type of the
    ``eq``.

    Details
    =======

    ``eq`` should be an expression which is assumed to be zero.
    ``_dict`` is for internal use: when True (default) a dict is returned,
    otherwise a defaultdict which supplies 0 for missing keys is returned.

    Examples
    ========

    >>> from sympy.solvers.diophantine import classify_diop
    >>> from sympy.abc import x, y, z, w, t
    >>> classify_diop(4*x + 6*y - 4)
    ([x, y], {1: -4, x: 4, y: 6}, 'linear')
    >>> classify_diop(x + 3*y -4*z + 5)
    ([x, y, z], {1: 5, x: 1, y: 3, z: -4}, 'linear')
    >>> classify_diop(x**2 + y**2 - x*y + x + 5)
    ([x, y], {1: 5, x: 1, x**2: 1, y**2: 1, x*y: -1}, 'binary_quadratic')
    ''' % ('\n    * '.join(sorted(diop_known)))


def diop_linear(eq, param=symbols("t", integer=True)):
    """
    Solves linear diophantine equations.

    A linear diophantine equation is an equation of the form `a_{1}x_{1} +
    a_{2}x_{2} + .. + a_{n}x_{n} = 0` where `a_{1}, a_{2}, ..a_{n}` are
    integer constants and `x_{1}, x_{2}, ..x_{n}` are integer variables.

    Usage
    =====

    ``diop_linear(eq)``: Returns a tuple containing solutions to the
    diophantine equation ``eq``. Values in the tuple is arranged in the same
    order as the sorted variables.

    Details
    =======

    ``eq`` is a linear diophantine equation which is assumed to be zero.
    ``param`` is the parameter to be used in the solution.

    Examples
    ========

    >>> from sympy.solvers.diophantine import diop_linear
    >>> from sympy.abc import x, y, z, t
    >>> diop_linear(2*x - 3*y - 5) # solves equation 2*x - 3*y - 5 == 0
    (3*t_0 - 5, 2*t_0 - 5)

    Here x = -3*t_0 - 5 and y = -2*t_0 - 5

    >>> diop_linear(2*x - 3*y - 4*z -3)
    (t_0, 2*t_0 + 4*t_1 + 3, -t_0 - 3*t_1 - 3)

    See Also
    ========

    diop_quadratic(), diop_ternary_quadratic(), diop_general_pythagorean(),
    diop_general_sum_of_squares()
    """
    from sympy.core.function import count_ops
    var, coeff, diop_type = classify_diop(eq, _dict=False)

    if diop_type == "linear":
        return _diop_linear(var, coeff, param)


def _diop_linear(var, coeff, param):
    """
    Solves diophantine equations of the form:

    a_0*x_0 + a_1*x_1 + ... + a_n*x_n == c

    Note that no solution exists if gcd(a_0, ..., a_n) doesn't divide c.
    """

    if 1 in coeff:
        # negate coeff[] because input is of the form: ax + by + c ==  0
        #                              but is used as: ax + by     == -c
        c = -coeff[1]
    else:
        c = 0

    # Some solutions will have multiple free variables in their solutions.
    if param is None:
        params = [symbols('t')]*len(var)
    else:
        temp = str(param) + "_%i"
        params = [symbols(temp % i, integer=True) for i in range(len(var))]

    if len(var) == 1:
        q, r = divmod(c, coeff[var[0]])
        if not r:
            return (q,)
        else:
            return (None,)

    '''
    base_solution_linear() can solve diophantine equations of the form:

    a*x + b*y == c

    We break down multivariate linear diophantine equations into a
    series of bivariate linear diophantine equations which can then
    be solved individually by base_solution_linear().

    Consider the following:

    a_0*x_0 + a_1*x_1 + a_2*x_2 == c

    which can be re-written as:

    a_0*x_0 + g_0*y_0 == c

    where

    g_0 == gcd(a_1, a_2)

    and

    y == (a_1*x_1)/g_0 + (a_2*x_2)/g_0

    This leaves us with two binary linear diophantine equations.
    For the first equation:

    a == a_0
    b == g_0
    c == c

    For the second:

    a == a_1/g_0
    b == a_2/g_0
    c == the solution we find for y_0 in the first equation.

    The arrays A and B are the arrays of integers used for
    'a' and 'b' in each of the n-1 bivariate equations we solve.
    '''

    A = [coeff[v] for v in var]
    B = []
    if len(var) > 2:
        B.append(igcd(A[-2], A[-1]))
        A[-2] = A[-2] // B[0]
        A[-1] = A[-1] // B[0]
        for i in range(len(A) - 3, 0, -1):
            gcd = igcd(B[0], A[i])
            B[0] = B[0] // gcd
            A[i] = A[i] // gcd
            B.insert(0, gcd)
    B.append(A[-1])

    '''
    Consider the trivariate linear equation:

    4*x_0 + 6*x_1 + 3*x_2 == 2

    This can be re-written as:

    4*x_0 + 3*y_0 == 2

    where

    y_0 == 2*x_1 + x_2
    (Note that gcd(3, 6) == 3)

    The complete integral solution to this equation is:

    x_0 ==  2 + 3*t_0
    y_0 == -2 - 4*t_0

    where 't_0' is any integer.

    Now that we have a solution for 'x_0', find 'x_1' and 'x_2':

    2*x_1 + x_2 == -2 - 4*t_0

    We can then solve for '-2' and '-4' independently,
    and combine the results:

    2*x_1a + x_2a == -2
    x_1a == 0 + t_0
    x_2a == -2 - 2*t_0

    2*x_1b + x_2b == -4*t_0
    x_1b == 0*t_0 + t_1
    x_2b == -4*t_0 - 2*t_1

    ==>

    x_1 == t_0 + t_1
    x_2 == -2 - 6*t_0 - 2*t_1

    where 't_0' and 't_1' are any integers.

    Note that:

    4*(2 + 3*t_0) + 6*(t_0 + t_1) + 3*(-2 - 6*t_0 - 2*t_1) == 2

    for any integral values of 't_0', 't_1'; as required.

    This method is generalised for many variables, below.

    '''

    solutions = []
    for i in range(len(B)):
        tot_x, tot_y = [], []

        for j, arg in enumerate(Add.make_args(c)):
            if arg.is_Integer:
                # example: 5 -> k = 5
                k, p = arg, S.One
                pnew = params[0]
            else:  # arg is a Mul or Symbol
                # example: 3*t_1 -> k = 3
                # example: t_0 -> k = 1
                k, p = arg.as_coeff_Mul()
                pnew = params[params.index(p) + 1]

            sol = sol_x, sol_y = base_solution_linear(k, A[i], B[i], pnew)

            if p is S.One:
                if None in sol:
                    return tuple([None]*len(var))
            else:
                # convert a + b*pnew -> a*p + b*pnew
                if isinstance(sol_x, Add):
                    sol_x = sol_x.args[0]*p + sol_x.args[1]
                if isinstance(sol_y, Add):
                    sol_y = sol_y.args[0]*p + sol_y.args[1]

            tot_x.append(sol_x)
            tot_y.append(sol_y)

        solutions.append(Add(*tot_x))
        c = Add(*tot_y)

    solutions.append(c)
    if param is None:
        # just keep the additive constant (i.e. replace t with 0)
        solutions = [i.as_coeff_Add()[0] for i in solutions]
    return tuple(solutions)


def base_solution_linear(c, a, b, t=None):
    """
    Return the base solution for the linear equation, `ax + by = c`.

    Used by ``diop_linear()`` to find the base solution of a linear
    Diophantine equation. If ``t`` is given then the parametrized solution is
    returned.

    Usage
    =====

    ``base_solution_linear(c, a, b, t)``: ``a``, ``b``, ``c`` are coefficients
    in `ax + by = c` and ``t`` is the parameter to be used in the solution.

    Examples
    ========

    >>> from sympy.solvers.diophantine import base_solution_linear
    >>> from sympy.abc import t
    >>> base_solution_linear(5, 2, 3) # equation 2*x + 3*y = 5
    (-5, 5)
    >>> base_solution_linear(0, 5, 7) # equation 5*x + 7*y = 0
    (0, 0)
    >>> base_solution_linear(5, 2, 3, t) # equation 2*x + 3*y = 5
    (3*t - 5, -2*t + 5)
    >>> base_solution_linear(0, 5, 7, t) # equation 5*x + 7*y = 0
    (7*t, -5*t)
    """
    a, b, c = _remove_gcd(a, b, c)

    if c == 0:
        if t is not None:
            if b < 0:
                t = -t
            return (b*t , -a*t)
        else:
            return (0, 0)
    else:
        x0, y0, d = igcdex(abs(a), abs(b))

        x0 *= sign(a)
        y0 *= sign(b)

        if divisible(c, d):
            if t is not None:
                if b < 0:
                    t = -t
                return (c*x0 + b*t, c*y0 - a*t)
            else:
                return (c*x0, c*y0)
        else:
            return (None, None)


def divisible(a, b):
    """
    Returns `True` if ``a`` is divisible by ``b`` and `False` otherwise.
    """
    return not a % b


def diop_quadratic(eq, param=symbols("t", integer=True)):
    """
    Solves quadratic diophantine equations.

    i.e. equations of the form `Ax^2 + Bxy + Cy^2 + Dx + Ey + F = 0`. Returns a
    set containing the tuples `(x, y)` which contains the solutions. If there
    are no solutions then `(None, None)` is returned.

    Usage
    =====

    ``diop_quadratic(eq, param)``: ``eq`` is a quadratic binary diophantine
    equation. ``param`` is used to indicate the parameter to be used in the
    solution.

    Details
    =======

    ``eq`` should be an expression which is assumed to be zero.
    ``param`` is a parameter to be used in the solution.

    Examples
    ========

    >>> from sympy.abc import x, y, t
    >>> from sympy.solvers.diophantine import diop_quadratic
    >>> diop_quadratic(x**2 + y**2 + 2*x + 2*y + 2, t)
    {(-1, -1)}

    References
    ==========

    .. [1] Methods to solve Ax^2 + Bxy + Cy^2 + Dx + Ey + F = 0, [online],
          Available: http://www.alpertron.com.ar/METHODS.HTM
    .. [2] Solving the equation ax^2+ bxy + cy^2 + dx + ey + f= 0, [online],
          Available: http://www.jpr2718.org/ax2p.pdf

    See Also
    ========

    diop_linear(), diop_ternary_quadratic(), diop_general_sum_of_squares(),
    diop_general_pythagorean()
    """
    var, coeff, diop_type = classify_diop(eq, _dict=False)

    if diop_type == "binary_quadratic":
        return _diop_quadratic(var, coeff, param)


def _diop_quadratic(var, coeff, t):

    x, y = var

    A = coeff[x**2]
    B = coeff[x*y]
    C = coeff[y**2]
    D = coeff[x]
    E = coeff[y]
    F = coeff[1]

    A, B, C, D, E, F = [as_int(i) for i in _remove_gcd(A, B, C, D, E, F)]

    # (1) Simple-Hyperbolic case: A = C = 0, B != 0
    # In this case equation can be converted to (Bx + E)(By + D) = DE - BF
    # We consider two cases; DE - BF = 0 and DE - BF != 0
    # More details, http://www.alpertron.com.ar/METHODS.HTM#SHyperb

    sol = set([])
    discr = B**2 - 4*A*C
    if A == 0 and C == 0 and B != 0:

        if D*E - B*F == 0:
            q, r = divmod(E, B)
            if not r:
                sol.add((-q, t))
            q, r = divmod(D, B)
            if not r:
                sol.add((t, -q))
        else:
            div = divisors(D*E - B*F)
            div = div + [-term for term in div]
            for d in div:
                x0, r = divmod(d - E, B)
                if not r:
                    q, r = divmod(D*E - B*F, d)
                    if not r:
                        y0, r = divmod(q - D, B)
                        if not r:
                            sol.add((x0, y0))

    # (2) Parabolic case: B**2 - 4*A*C = 0
    # There are two subcases to be considered in this case.
    # sqrt(c)D - sqrt(a)E = 0 and sqrt(c)D - sqrt(a)E != 0
    # More Details, http://www.alpertron.com.ar/METHODS.HTM#Parabol

    elif discr == 0:

        if A == 0:
            s = _diop_quadratic([y, x], coeff, t)
            for soln in s:
                sol.add((soln[1], soln[0]))

        else:
            g = sign(A)*igcd(A, C)
            a = A // g
            b = B // g
            c = C // g
            e = sign(B/A)

            sqa = isqrt(a)
            sqc = isqrt(c)
            _c = e*sqc*D - sqa*E
            if not _c:
                z = symbols("z", real=True)
                eq = sqa*g*z**2 + D*z + sqa*F
                roots = solveset_real(eq, z).intersect(S.Integers)
                for root in roots:
                    ans = diop_solve(sqa*x + e*sqc*y - root)
                    sol.add((ans[0], ans[1]))

            elif _is_int(c):
                solve_x = lambda u: -e*sqc*g*_c*t**2 - (E + 2*e*sqc*g*u)*t\
                    - (e*sqc*g*u**2 + E*u + e*sqc*F) // _c

                solve_y = lambda u: sqa*g*_c*t**2 + (D + 2*sqa*g*u)*t \
                    + (sqa*g*u**2 + D*u + sqa*F) // _c

                for z0 in range(0, abs(_c)):
                    if divisible(
                            sqa*g*z0**2 + D*z0 + sqa*F,
                            _c):
                        sol.add((solve_x(z0), solve_y(z0)))

    # (3) Method used when B**2 - 4*A*C is a square, is described in p. 6 of the below paper
    # by John P. Robertson.
    # http://www.jpr2718.org/ax2p.pdf

    elif is_square(discr):
        if A != 0:
            r = sqrt(discr)
            u, v = symbols("u, v", integer=True)
            eq = _mexpand(
                4*A*r*u*v + 4*A*D*(B*v + r*u + r*v - B*u) +
                2*A*4*A*E*(u - v) + 4*A*r*4*A*F)

            solution = diop_solve(eq, t)

            for s0, t0 in solution:

                num = B*t0 + r*s0 + r*t0 - B*s0
                x_0 = S(num)/(4*A*r)
                y_0 = S(s0 - t0)/(2*r)
                if isinstance(s0, Symbol) or isinstance(t0, Symbol):
                    if check_param(x_0, y_0, 4*A*r, t) != (None, None):
                        ans = check_param(x_0, y_0, 4*A*r, t)
                        sol.add((ans[0], ans[1]))
                elif x_0.is_Integer and y_0.is_Integer:
                    if is_solution_quad(var, coeff, x_0, y_0):
                        sol.add((x_0, y_0))

        else:
            s = _diop_quadratic(var[::-1], coeff, t)  # Interchange x and y
            while s:                                  #         |
                sol.add(s.pop()[::-1])  # and solution <--------+


    # (4) B**2 - 4*A*C > 0 and B**2 - 4*A*C not a square or B**2 - 4*A*C < 0

    else:

        P, Q = _transformation_to_DN(var, coeff)
        D, N = _find_DN(var, coeff)
        solns_pell = diop_DN(D, N)

        if D < 0:
            for x0, y0 in solns_pell:
                for x in [-x0, x0]:
                        for y in [-y0, y0]:
                            s = P*Matrix([x, y]) + Q
                            try:
                                sol.add(tuple([as_int(_) for _ in s]))
                            except ValueError:
                                pass
        else:
            # In this case equation can be transformed into a Pell equation

            solns_pell = set(solns_pell)
            for X, Y in list(solns_pell):
                solns_pell.add((-X, -Y))

            a = diop_DN(D, 1)
            T = a[0][0]
            U = a[0][1]

            if all(_is_int(_) for _ in P[:4] + Q[:2]):
                for r, s in solns_pell:
                    _a = (r + s*sqrt(D))*(T + U*sqrt(D))**t
                    _b = (r - s*sqrt(D))*(T - U*sqrt(D))**t
                    x_n = _mexpand(S(_a + _b)/2)
                    y_n = _mexpand(S(_a - _b)/(2*sqrt(D)))
                    s = P*Matrix([x_n, y_n]) + Q
                    sol.add(tuple(s))

            else:
                L = ilcm(*[_.q for _ in P[:4] + Q[:2]])

                k = 1

                T_k = T
                U_k = U

                while (T_k - 1) % L != 0 or U_k % L != 0:
                    T_k, U_k = T_k*T + D*U_k*U, T_k*U + U_k*T
                    k += 1

                for X, Y in solns_pell:

                    for i in range(k):
                        if all(_is_int(_) for _ in P*Matrix([X, Y]) + Q):
                            _a = (X + sqrt(D)*Y)*(T_k + sqrt(D)*U_k)**t
                            _b = (X - sqrt(D)*Y)*(T_k - sqrt(D)*U_k)**t
                            Xt = S(_a + _b)/2
                            Yt = S(_a - _b)/(2*sqrt(D))
                            s = P*Matrix([Xt, Yt]) + Q
                            sol.add(tuple(s))

                        X, Y = X*T + D*U*Y, X*U + Y*T

    return sol


def is_solution_quad(var, coeff, u, v):
    """
    Check whether `(u, v)` is solution to the quadratic binary diophantine
    equation with the variable list ``var`` and coefficient dictionary
    ``coeff``.

    Not intended for use by normal users.
    """
    reps = dict(zip(var, (u, v)))
    eq = Add(*[j*i.xreplace(reps) for i, j in coeff.items()])
    return _mexpand(eq) == 0


def diop_DN(D, N, t=symbols("t", integer=True)):
    """
    Solves the equation `x^2 - Dy^2 = N`.

    Mainly concerned with the case `D > 0, D` is not a perfect square,
    which is the same as the generalized Pell equation. The LMM
    algorithm [1]_ is used to solve this equation.

    Returns one solution tuple, (`x, y)` for each class of the solutions.
    Other solutions of the class can be constructed according to the
    values of ``D`` and ``N``.

    Usage
    =====

    ``diop_DN(D, N, t)``: D and N are integers as in `x^2 - Dy^2 = N` and
    ``t`` is the parameter to be used in the solutions.

    Details
    =======

    ``D`` and ``N`` correspond to D and N in the equation.
    ``t`` is the parameter to be used in the solutions.

    Examples
    ========

    >>> from sympy.solvers.diophantine import diop_DN
    >>> diop_DN(13, -4) # Solves equation x**2 - 13*y**2 = -4
    [(3, 1), (393, 109), (36, 10)]

    The output can be interpreted as follows: There are three fundamental
    solutions to the equation `x^2 - 13y^2 = -4` given by (3, 1), (393, 109)
    and (36, 10). Each tuple is in the form (x, y), i.e. solution (3, 1) means
    that `x = 3` and `y = 1`.

    >>> diop_DN(986, 1) # Solves equation x**2 - 986*y**2 = 1
    [(49299, 1570)]

    See Also
    ========

    find_DN(), diop_bf_DN()

    References
    ==========

    .. [1] Solving the generalized Pell equation x**2 - D*y**2 = N, John P.
        Robertson, July 31, 2004, Pages 16 - 17. [online], Available:
        http://www.jpr2718.org/pell.pdf
    """
    if D < 0:
        if N == 0:
            return [(0, 0)]
        elif N < 0:
            return []
        elif N > 0:
            sol = []
            for d in divisors(square_factor(N)):
                sols = cornacchia(1, -D, N // d**2)
                if sols:
                    for x, y in sols:
                        sol.append((d*x, d*y))
			if D == -1:
			    sol.append((d*y, d*x))

            return sol

    elif D == 0:
        if N < 0:
            return []
        if N == 0:
            return [(0, t)]
        sN, _exact = integer_nthroot(N, 2)
        if _exact:
            return [(sN, t)]
        else:
            return []

    else:  # D > 0
        sD, _exact = integer_nthroot(D, 2)
        if _exact:
            if N == 0:
                return [(sD*t, t)]
            else:
                sol = []

                for y in range(floor(sign(N)*(N - 1)/(2*sD)) + 1):
                    try:
                        sq, _exact = integer_nthroot(D*y**2 + N, 2)
                    except ValueError:
                        _exact = False
                    if _exact:
                        sol.append((sq, y))

                return sol

        elif 1 < N**2 < D:
            # It is much faster to call `_special_diop_DN`.
            return _special_diop_DN(D, N)

        else:
            if N == 0:
                return [(0, 0)]

            elif abs(N) == 1:

                pqa = PQa(0, 1, D)
                j = 0
                G = []
                B = []

                for i in pqa:

                    a = i[2]
                    G.append(i[5])
                    B.append(i[4])

                    if j != 0 and a == 2*sD:
                        break
                    j = j + 1

                if _odd(j):

                    if N == -1:
                        x = G[j - 1]
                        y = B[j - 1]
                    else:
                        count = j
                        while count < 2*j - 1:
                            i = next(pqa)
                            G.append(i[5])
                            B.append(i[4])
                            count += 1

                        x = G[count]
                        y = B[count]
                else:
                    if N == 1:
                        x = G[j - 1]
                        y = B[j - 1]
                    else:
                        return []

                return [(x, y)]

            else:

                fs = []
                sol = []
                div = divisors(N)

                for d in div:
                    if divisible(N, d**2):
                        fs.append(d)

                for f in fs:
                    m = N // f**2

                    zs = sqrt_mod(D, abs(m), all_roots=True)
                    zs = [i for i in zs if i <= abs(m) // 2 ]

                    if abs(m) != 2:
                        zs = zs + [-i for i in zs if i]  # omit dupl 0

                    for z in zs:

                        pqa = PQa(z, abs(m), D)
                        j = 0
                        G = []
                        B = []

                        for i in pqa:

                            a = i[2]
                            G.append(i[5])
                            B.append(i[4])

                            if j != 0 and abs(i[1]) == 1:
                                r = G[j-1]
                                s = B[j-1]

                                if r**2 - D*s**2 == m:
                                    sol.append((f*r, f*s))

                                elif diop_DN(D, -1) != []:
                                    a = diop_DN(D, -1)
                                    sol.append((f*(r*a[0][0] + a[0][1]*s*D), f*(r*a[0][1] + s*a[0][0])))

                                break

                            j = j + 1
                            if j == length(z, abs(m), D):
                                break

                return sol


def _special_diop_DN(D, N):
    """
    Solves the equation `x^2 - Dy^2 = N` for the special case where
    `1 < N**2 < D` and `D` is not a perfect square.
    It is better to call `diop_DN` rather than this function, as
    the former checks the condition `1 < N**2 < D`, and calls the latter only
    if appropriate.

    Usage
    =====

    WARNING: Internal method. Do not call directly!

    ``_special_diop_DN(D, N)``: D and N are integers as in `x^2 - Dy^2 = N`.

    Details
    =======

    ``D`` and ``N`` correspond to D and N in the equation.

    Examples
    ========

    >>> from sympy.solvers.diophantine import _special_diop_DN
    >>> _special_diop_DN(13, -3) # Solves equation x**2 - 13*y**2 = -3
    [(7, 2), (137, 38)]

    The output can be interpreted as follows: There are two fundamental
    solutions to the equation `x^2 - 13y^2 = -3` given by (7, 2) and
    (137, 38). Each tuple is in the form (x, y), i.e. solution (7, 2) means
    that `x = 7` and `y = 2`.

    >>> _special_diop_DN(2445, -20) # Solves equation x**2 - 2445*y**2 = -20
    [(445, 9), (17625560, 356454), (698095554475, 14118073569)]

    See Also
    ========

    diop_DN()

    References
    ==========

    .. [1] Section 4.4.4 of the following book:
        Quadratic Diophantine Equations, T. Andreescu and D. Andrica,
        Springer, 2015.
    """

    # The following assertion was removed for efficiency, with the understanding
    #     that this method is not called directly. The parent method, `diop_DN`
    #     is responsible for performing the appropriate checks.
    #
    # assert (1 < N**2 < D) and (not integer_nthroot(D, 2)[1])

    sqrt_D = sqrt(D)
    F = [(N, 1)]
    f = 2
    while True:
        f2 = f**2
        if f2 > abs(N):
            break
        n, r = divmod(N, f2)
        if r == 0:
            F.append((n, f))
        f += 1

    P = 0
    Q = 1
    G0, G1 = 0, 1
    B0, B1 = 1, 0

    solutions = []

    i = 0
    while True:
        a = floor((P + sqrt_D) / Q)
        P = a*Q - P
        Q = (D - P**2) // Q
        G2 = a*G1 + G0
        B2 = a*B1 + B0

        for n, f in F:
            if G2**2 - D*B2**2 == n:
                solutions.append((f*G2, f*B2))

        i += 1
        if Q == 1 and i % 2 == 0:
            break

        G0, G1 = G1, G2
        B0, B1 = B1, B2

    return solutions


def cornacchia(a, b, m):
    """
    Solves `ax^2 + by^2 = m` where `\gcd(a, b) = 1 = gcd(a, m)` and `a, b > 0`.

    Uses the algorithm due to Cornacchia. The method only finds primitive
    solutions, i.e. ones with `\gcd(x, y) = 1`. So this method can't be used to
    find the solutions of `x^2 + y^2 = 20` since the only solution to former is
    `(x, y) = (4, 2)` and it is not primitive. When `a = b`, only the
    solutions with `x \leq y` are found. For more details, see the References.

    Examples
    ========

    >>> from sympy.solvers.diophantine import cornacchia
    >>> cornacchia(2, 3, 35) # equation 2x**2 + 3y**2 = 35
<<<<<<< HEAD
    {[(2, 3), (4, 1)]}
=======
    {(2, 3), (4, 1)}
>>>>>>> 4d57ed2a
    >>> cornacchia(1, 1, 25) # equation x**2 + y**2 = 25
    {[(4, 3)]}

    References
    ===========

    .. [1] A. Nitaj, "L'algorithme de Cornacchia"
    .. [2] Solving the diophantine equation ax**2 + by**2 = m by Cornacchia's
        method, [online], Available:
        http://www.numbertheory.org/php/cornacchia.html

    See Also
    ========
    sympy.utilities.iterables.signed_permutations
    """
    sols = set()

    a1 = igcdex(a, m)[0]
    v = sqrt_mod(-b*a1, m, all_roots=True)
    if not v:
        return None

    for t in v:
        if t < m // 2:
            continue

        u, r = t, m

        while True:
            u, r = r, u % r
            if a*r**2 < m:
                break

        m1 = m - a*r**2

        if m1 % b == 0:
            m1 = m1 // b
            s, _exact = integer_nthroot(m1, 2)
            if _exact:
                if a == b and r > s:
                    pass
                if a == b and r < s:
                    r, s = s, r
                sols.add((int(r), int(s)))

    return sols


def PQa(P_0, Q_0, D):
    """
    Returns useful information needed to solve the Pell equation.

    There are six sequences of integers defined related to the continued
    fraction representation of `\\frac{P + \sqrt{D}}{Q}`, namely {`P_{i}`},
    {`Q_{i}`}, {`a_{i}`},{`A_{i}`}, {`B_{i}`}, {`G_{i}`}. ``PQa()`` Returns
    these values as a 6-tuple in the same order as mentioned above. Refer [1]_
    for more detailed information.

    Usage
    =====

    ``PQa(P_0, Q_0, D)``: ``P_0``, ``Q_0`` and ``D`` are integers corresponding
    to `P_{0}`, `Q_{0}` and `D` in the continued fraction
    `\\frac{P_{0} + \sqrt{D}}{Q_{0}}`.
    Also it's assumed that `P_{0}^2 == D mod(|Q_{0}|)` and `D` is square free.

    Examples
    ========

    >>> from sympy.solvers.diophantine import PQa
    >>> pqa = PQa(13, 4, 5) # (13 + sqrt(5))/4
    >>> next(pqa) # (P_0, Q_0, a_0, A_0, B_0, G_0)
    (13, 4, 3, 3, 1, -1)
    >>> next(pqa) # (P_1, Q_1, a_1, A_1, B_1, G_1)
    (-1, 1, 1, 4, 1, 3)

    References
    ==========

    .. [1] Solving the generalized Pell equation x^2 - Dy^2 = N, John P.
        Robertson, July 31, 2004, Pages 4 - 8. http://www.jpr2718.org/pell.pdf
    """
    A_i_2 = B_i_1 = 0
    A_i_1 = B_i_2 = 1

    G_i_2 = -P_0
    G_i_1 = Q_0

    P_i = P_0
    Q_i = Q_0

    while(1):

        a_i = floor((P_i + sqrt(D))/Q_i)
        A_i = a_i*A_i_1 + A_i_2
        B_i = a_i*B_i_1 + B_i_2
        G_i = a_i*G_i_1 + G_i_2

        yield P_i, Q_i, a_i, A_i, B_i, G_i

        A_i_1, A_i_2 = A_i, A_i_1
        B_i_1, B_i_2 = B_i, B_i_1
        G_i_1, G_i_2 = G_i, G_i_1

        P_i = a_i*Q_i - P_i
        Q_i = (D - P_i**2)/Q_i


def diop_bf_DN(D, N, t=symbols("t", integer=True)):
    """
    Uses brute force to solve the equation, `x^2 - Dy^2 = N`.

    Mainly concerned with the generalized Pell equation which is the case when
    `D > 0, D` is not a perfect square. For more information on the case refer
    [1]_. Let `(t, u)` be the minimal positive solution of the equation
    `x^2 - Dy^2 = 1`. Then this method requires
    `\sqrt{\\frac{\mid N \mid (t \pm 1)}{2D}}` to be small.

    Usage
    =====

    ``diop_bf_DN(D, N, t)``: ``D`` and ``N`` are coefficients in
    `x^2 - Dy^2 = N` and ``t`` is the parameter to be used in the solutions.

    Details
    =======

    ``D`` and ``N`` correspond to D and N in the equation.
    ``t`` is the parameter to be used in the solutions.

    Examples
    ========

    >>> from sympy.solvers.diophantine import diop_bf_DN
    >>> diop_bf_DN(13, -4)
    [(3, 1), (-3, 1), (36, 10)]
    >>> diop_bf_DN(986, 1)
    [(49299, 1570)]

    See Also
    ========

    diop_DN()

    References
    ==========

    .. [1] Solving the generalized Pell equation x**2 - D*y**2 = N, John P.
        Robertson, July 31, 2004, Page 15. http://www.jpr2718.org/pell.pdf
    """
    D = as_int(D)
    N = as_int(N)

    sol = []
    a = diop_DN(D, 1)
    u = a[0][0]
    v = a[0][1]


    if abs(N) == 1:
        return diop_DN(D, N)

    elif N > 1:
        L1 = 0
        L2 = integer_nthroot(int(N*(u - 1)/(2*D)), 2)[0] + 1

    elif N < -1:
        L1, _exact = integer_nthroot(-int(N/D), 2)
        if not _exact:
            L1 += 1
        L2 = integer_nthroot(-int(N*(u + 1)/(2*D)), 2)[0] + 1

    else:  # N = 0
        if D < 0:
            return [(0, 0)]
        elif D == 0:
            return [(0, t)]
        else:
            sD, _exact = integer_nthroot(D, 2)
            if _exact:
                return [(sD*t, t), (-sD*t, t)]
            else:
                return [(0, 0)]


    for y in range(L1, L2):
        try:
            x, _exact = integer_nthroot(N + D*y**2, 2)
        except ValueError:
            _exact = False
        if _exact:
            sol.append((x, y))
            if not equivalent(x, y, -x, y, D, N):
                sol.append((-x, y))

    return sol


def equivalent(u, v, r, s, D, N):
    """
    Returns True if two solutions `(u, v)` and `(r, s)` of `x^2 - Dy^2 = N`
    belongs to the same equivalence class and False otherwise.

    Two solutions `(u, v)` and `(r, s)` to the above equation fall to the same
    equivalence class iff both `(ur - Dvs)` and `(us - vr)` are divisible by
    `N`. See reference [1]_. No test is performed to test whether `(u, v)` and
    `(r, s)` are actually solutions to the equation. User should take care of
    this.

    Usage
    =====

    ``equivalent(u, v, r, s, D, N)``: `(u, v)` and `(r, s)` are two solutions
    of the equation `x^2 - Dy^2 = N` and all parameters involved are integers.

    Examples
    ========

    >>> from sympy.solvers.diophantine import equivalent
    >>> equivalent(18, 5, -18, -5, 13, -1)
    True
    >>> equivalent(3, 1, -18, 393, 109, -4)
    False

    References
    ==========

    .. [1] Solving the generalized Pell equation x**2 - D*y**2 = N, John P.
        Robertson, July 31, 2004, Page 12. http://www.jpr2718.org/pell.pdf

    """
    return divisible(u*r - D*v*s, N) and divisible(u*s - v*r, N)


def length(P, Q, D):
    """
    Returns the (length of aperiodic part + length of periodic part) of
    continued fraction representation of `\\frac{P + \sqrt{D}}{Q}`.

    It is important to remember that this does NOT return the length of the
    periodic part but the sum of the legths of the two parts as mentioned
    above.

    Usage
    =====

    ``length(P, Q, D)``: ``P``, ``Q`` and ``D`` are integers corresponding to
    the continued fraction `\\frac{P + \sqrt{D}}{Q}`.

    Details
    =======

    ``P``, ``D`` and ``Q`` corresponds to P, D and Q in the continued fraction,
    `\\frac{P + \sqrt{D}}{Q}`.

    Examples
    ========

    >>> from sympy.solvers.diophantine import length
    >>> length(-2 , 4, 5) # (-2 + sqrt(5))/4
    3
    >>> length(-5, 4, 17) # (-5 + sqrt(17))/4
    5

    See Also
    ========
    sympy.ntheory.continued_fraction.continued_fraction_periodic
    """
    from sympy.ntheory.continued_fraction import continued_fraction_periodic
    v = continued_fraction_periodic(P, Q, D)
    if type(v[-1]) is list:
        rpt = len(v[-1])
        nonrpt = len(v) - 1
    else:
        rpt = 0
        nonrpt = len(v)
    return rpt + nonrpt


def transformation_to_DN(eq):
    """
    This function transforms general quadratic,
    `ax^2 + bxy + cy^2 + dx + ey + f = 0`
    to more easy to deal with `X^2 - DY^2 = N` form.

    This is used to solve the general quadratic equation by transforming it to
    the latter form. Refer [1]_ for more detailed information on the
    transformation. This function returns a tuple (A, B) where A is a 2 X 2
    matrix and B is a 2 X 1 matrix such that,

    Transpose([x y]) =  A * Transpose([X Y]) + B

    Usage
    =====

    ``transformation_to_DN(eq)``: where ``eq`` is the quadratic to be
    transformed.

    Examples
    ========

    >>> from sympy.abc import x, y
    >>> from sympy.solvers.diophantine import transformation_to_DN
    >>> from sympy.solvers.diophantine import classify_diop
    >>> A, B = transformation_to_DN(x**2 - 3*x*y - y**2 - 2*y + 1)
    >>> A
    Matrix([
    [1/26, 3/26],
    [   0, 1/13]])
    >>> B
    Matrix([
    [-6/13],
    [-4/13]])

    A, B  returned are such that Transpose((x y)) =  A * Transpose((X Y)) + B.
    Substituting these values for `x` and `y` and a bit of simplifying work
    will give an equation of the form `x^2 - Dy^2 = N`.

    >>> from sympy.abc import X, Y
    >>> from sympy import Matrix, simplify
    >>> u = (A*Matrix([X, Y]) + B)[0] # Transformation for x
    >>> u
    X/26 + 3*Y/26 - 6/13
    >>> v = (A*Matrix([X, Y]) + B)[1] # Transformation for y
    >>> v
    Y/13 - 4/13

    Next we will substitute these formulas for `x` and `y` and do
    ``simplify()``.

    >>> eq = simplify((x**2 - 3*x*y - y**2 - 2*y + 1).subs(zip((x, y), (u, v))))
    >>> eq
    X**2/676 - Y**2/52 + 17/13

    By multiplying the denominator appropriately, we can get a Pell equation
    in the standard form.

    >>> eq * 676
    X**2 - 13*Y**2 + 884

    If only the final equation is needed, ``find_DN()`` can be used.

    See Also
    ========

    find_DN()

    References
    ==========

    .. [1] Solving the equation ax^2 + bxy + cy^2 + dx + ey + f = 0,
           John P.Robertson, May 8, 2003, Page 7 - 11.
           http://www.jpr2718.org/ax2p.pdf
    """

    var, coeff, diop_type = classify_diop(eq, _dict=False)
    if diop_type == "binary_quadratic":
        return _transformation_to_DN(var, coeff)


def _transformation_to_DN(var, coeff):

    x, y = var

    a = coeff[x**2]
    b = coeff[x*y]
    c = coeff[y**2]
    d = coeff[x]
    e = coeff[y]
    f = coeff[1]

    a, b, c, d, e, f = [as_int(i) for i in _remove_gcd(a, b, c, d, e, f)]

    X, Y = symbols("X, Y", integer=True)

    if b:
        B, C = _rational_pq(2*a, b)
        A, T = _rational_pq(a, B**2)

        # eq_1 = A*B*X**2 + B*(c*T - A*C**2)*Y**2 + d*T*X + (B*e*T - d*T*C)*Y + f*T*B
        coeff = {X**2: A*B, X*Y: 0, Y**2: B*(c*T - A*C**2), X: d*T, Y: B*e*T - d*T*C, 1: f*T*B}
        A_0, B_0 = _transformation_to_DN([X, Y], coeff)
        return Matrix(2, 2, [S(1)/B, -S(C)/B, 0, 1])*A_0, Matrix(2, 2, [S(1)/B, -S(C)/B, 0, 1])*B_0

    else:
        if d:
            B, C = _rational_pq(2*a, d)
            A, T = _rational_pq(a, B**2)

            # eq_2 = A*X**2 + c*T*Y**2 + e*T*Y + f*T - A*C**2
            coeff = {X**2: A, X*Y: 0, Y**2: c*T, X: 0, Y: e*T, 1: f*T - A*C**2}
            A_0, B_0 = _transformation_to_DN([X, Y], coeff)
            return Matrix(2, 2, [S(1)/B, 0, 0, 1])*A_0, Matrix(2, 2, [S(1)/B, 0, 0, 1])*B_0 + Matrix([-S(C)/B, 0])

        else:
            if e:
                B, C = _rational_pq(2*c, e)
                A, T = _rational_pq(c, B**2)

                # eq_3 = a*T*X**2 + A*Y**2 + f*T - A*C**2
                coeff = {X**2: a*T, X*Y: 0, Y**2: A, X: 0, Y: 0, 1: f*T - A*C**2}
                A_0, B_0 = _transformation_to_DN([X, Y], coeff)
                return Matrix(2, 2, [1, 0, 0, S(1)/B])*A_0, Matrix(2, 2, [1, 0, 0, S(1)/B])*B_0 + Matrix([0, -S(C)/B])

            else:
                # TODO: pre-simplification: Not necessary but may simplify
                # the equation.

                return Matrix(2, 2, [S(1)/a, 0, 0, 1]), Matrix([0, 0])


def find_DN(eq):
    """
    This function returns a tuple, `(D, N)` of the simplified form,
    `x^2 - Dy^2 = N`, corresponding to the general quadratic,
    `ax^2 + bxy + cy^2 + dx + ey + f = 0`.

    Solving the general quadratic is then equivalent to solving the equation
    `X^2 - DY^2 = N` and transforming the solutions by using the transformation
    matrices returned by ``transformation_to_DN()``.

    Usage
    =====

    ``find_DN(eq)``: where ``eq`` is the quadratic to be transformed.

    Examples
    ========

    >>> from sympy.abc import x, y
    >>> from sympy.solvers.diophantine import find_DN
    >>> find_DN(x**2 - 3*x*y - y**2 - 2*y + 1)
    (13, -884)

    Interpretation of the output is that we get `X^2 -13Y^2 = -884` after
    transforming `x^2 - 3xy - y^2 - 2y + 1` using the transformation returned
    by ``transformation_to_DN()``.

    See Also
    ========

    transformation_to_DN()

    References
    ==========

    .. [1] Solving the equation ax^2 + bxy + cy^2 + dx + ey + f = 0,
           John P.Robertson, May 8, 2003, Page 7 - 11.
           http://www.jpr2718.org/ax2p.pdf
    """
    var, coeff, diop_type = classify_diop(eq, _dict=False)
    if diop_type == "binary_quadratic":
        return _find_DN(var, coeff)


def _find_DN(var, coeff):

    x, y = var
    X, Y = symbols("X, Y", integer=True)
    A, B = _transformation_to_DN(var, coeff)

    u = (A*Matrix([X, Y]) + B)[0]
    v = (A*Matrix([X, Y]) + B)[1]
    eq = x**2*coeff[x**2] + x*y*coeff[x*y] + y**2*coeff[y**2] + x*coeff[x] + y*coeff[y] + coeff[1]

    simplified = _mexpand(eq.subs(zip((x, y), (u, v))))

    coeff = simplified.as_coefficients_dict()

    return -coeff[Y**2]/coeff[X**2], -coeff[1]/coeff[X**2]


def check_param(x, y, a, t):
    """
    If there is a number modulo ``a`` such that ``x`` and ``y`` are both
    integers, then return a parametric representation for ``x`` and ``y``
    else return (None, None).

    Here ``x`` and ``y`` are functions of ``t``.
    """
    from sympy.simplify.simplify import clear_coefficients

    if x.is_number and not x.is_Integer:
        return (None, None)

    if y.is_number and not y.is_Integer:
        return (None, None)

    m, n = symbols("m, n", integer=True)
    c, p = (m*x + n*y).as_content_primitive()
    if a % c.q:
        return (None, None)

    # clear_coefficients(mx + b, R)[1] -> (R - b)/m
    eq = clear_coefficients(x, m)[1] - clear_coefficients(y, n)[1]
    junk, eq = eq.as_content_primitive()

    return diop_solve(eq, t)


def diop_ternary_quadratic(eq):
    """
    Solves the general quadratic ternary form,
    `ax^2 + by^2 + cz^2 + fxy + gyz + hxz = 0`.

    Returns a tuple `(x, y, z)` which is a base solution for the above
    equation. If there are no solutions, `(None, None, None)` is returned.

    Usage
    =====

    ``diop_ternary_quadratic(eq)``: Return a tuple containing a basic solution
    to ``eq``.

    Details
    =======

    ``eq`` should be an homogeneous expression of degree two in three variables
    and it is assumed to be zero.

    Examples
    ========

    >>> from sympy.abc import x, y, z
    >>> from sympy.solvers.diophantine import diop_ternary_quadratic
    >>> diop_ternary_quadratic(x**2 + 3*y**2 - z**2)
    (1, 0, 1)
    >>> diop_ternary_quadratic(4*x**2 + 5*y**2 - z**2)
    (1, 0, 2)
    >>> diop_ternary_quadratic(45*x**2 - 7*y**2 - 8*x*y - z**2)
    (28, 45, 105)
    >>> diop_ternary_quadratic(x**2 - 49*y**2 - z**2 + 13*z*y -8*x*y)
    (9, 1, 5)
    """
    var, coeff, diop_type = classify_diop(eq, _dict=False)

    if diop_type in (
            "homogeneous_ternary_quadratic",
            "homogeneous_ternary_quadratic_normal"):
        return _diop_ternary_quadratic(var, coeff)


def _diop_ternary_quadratic(_var, coeff):

    x, y, z = _var
    var = [x, y, z]

    # Equations of the form B*x*y + C*z*x + E*y*z = 0 and At least two of the
    # coefficients A, B, C are non-zero.
    # There are infinitely many solutions for the equation.
    # Ex: (0, 0, t), (0, t, 0), (t, 0, 0)
    # Equation can be re-written as y*(B*x + E*z) = -C*x*z and we can find rather
    # unobviuos solutions. Set y = -C and B*x + E*z = x*z. The latter can be solved by
    # using methods for binary quadratic diophantine equations. Let's select the
    # solution which minimizes |x| + |z|

    if not any(coeff[i**2] for i in var):
        if coeff[x*z]:
            sols = diophantine(coeff[x*y]*x + coeff[y*z]*z - x*z)
            s = sols.pop()
            min_sum = abs(s[0]) + abs(s[1])

            for r in sols:
                if abs(r[0]) + abs(r[1]) < min_sum:
                    s = r
                    min_sum = abs(s[0]) + abs(s[1])

                x_0, y_0, z_0 = s[0], -coeff[x*z], s[1]

        else:
            var[0], var[1] = _var[1], _var[0]
            y_0, x_0, z_0 = _diop_ternary_quadratic(var, coeff)

        return _remove_gcd(x_0, y_0, z_0)

    if coeff[x**2] == 0:
        # If the coefficient of x is zero change the variables
        if coeff[y**2] == 0:
            var[0], var[2] = _var[2], _var[0]
            z_0, y_0, x_0 = _diop_ternary_quadratic(var, coeff)

        else:
            var[0], var[1] = _var[1], _var[0]
            y_0, x_0, z_0 = _diop_ternary_quadratic(var, coeff)

    else:
        if coeff[x*y] or coeff[x*z]:
        # Apply the transformation x --> X - (B*y + C*z)/(2*A)
            A = coeff[x**2]
            B = coeff[x*y]
            C = coeff[x*z]
            D = coeff[y**2]
            E = coeff[y*z]
            F = coeff[z**2]

            _coeff = dict()

            _coeff[x**2] = 4*A**2
            _coeff[y**2] = 4*A*D - B**2
            _coeff[z**2] = 4*A*F - C**2
            _coeff[y*z] = 4*A*E - 2*B*C
            _coeff[x*y] = 0
            _coeff[x*z] = 0

            x_0, y_0, z_0 = _diop_ternary_quadratic(var, _coeff)

            if x_0 is None:
                return (None, None, None)

            p, q = _rational_pq(B*y_0 + C*z_0, 2*A)
            x_0, y_0, z_0 = x_0*q - p, y_0*q, z_0*q

        elif coeff[z*y] != 0:
            if coeff[y**2] == 0:
                if coeff[z**2] == 0:
                    # Equations of the form A*x**2 + E*yz = 0.
                    A = coeff[x**2]
                    E = coeff[y*z]

                    b, a = _rational_pq(-E, A)

                    x_0, y_0, z_0 = b, a, b

                else:
                    # Ax**2 + E*y*z + F*z**2  = 0
                    var[0], var[2] = _var[2], _var[0]
                    z_0, y_0, x_0 = _diop_ternary_quadratic(var, coeff)

            else:
                # A*x**2 + D*y**2 + E*y*z + F*z**2 = 0, C may be zero
                var[0], var[1] = _var[1], _var[0]
                y_0, x_0, z_0 = _diop_ternary_quadratic(var, coeff)

        else:
            # Ax**2 + D*y**2 + F*z**2 = 0, C may be zero
            x_0, y_0, z_0 = _diop_ternary_quadratic_normal(var, coeff)

    return _remove_gcd(x_0, y_0, z_0)


def transformation_to_normal(eq):
    """
    Returns the transformation Matrix that converts a general ternary
    quadratic equation `eq` (`ax^2 + by^2 + cz^2 + dxy + eyz + fxz`)
    to a form without cross terms: `ax^2 + by^2 + cz^2 = 0`. This is
    not used in solving ternary quadratics; it is only implemented for
    the sake of completeness.
    """
    var, coeff, diop_type = classify_diop(eq, _dict=False)

    if diop_type in (
            "homogeneous_ternary_quadratic",
            "homogeneous_ternary_quadratic_normal"):
        return _transformation_to_normal(var, coeff)


def _transformation_to_normal(var, coeff):

    _var = list(var)  # copy
    x, y, z = var

    if not any(coeff[i**2] for i in var):
        # https://math.stackexchange.com/questions/448051/transform-quadratic-ternary-form-to-normal-form/448065#448065
        a = coeff[x*y]
        b = coeff[y*z]
        c = coeff[x*z]
        swap = False
        if not a:  # b can't be 0 or else there aren't 3 vars
            swap = True
            a, b = b, a
        T = Matrix(((1, 1, -b/a), (1, -1, -c/a), (0, 0, 1)))
        if swap:
            T.row_swap(0, 1)
            T.col_swap(0, 1)
        return T

    if coeff[x**2] == 0:
        # If the coefficient of x is zero change the variables
        if coeff[y**2] == 0:
            _var[0], _var[2] = var[2], var[0]
            T = _transformation_to_normal(_var, coeff)
            T.row_swap(0, 2)
            T.col_swap(0, 2)
            return T

        else:
            _var[0], _var[1] = var[1], var[0]
            T = _transformation_to_normal(_var, coeff)
            T.row_swap(0, 1)
            T.col_swap(0, 1)
            return T

    # Apply the transformation x --> X - (B*Y + C*Z)/(2*A)
    if coeff[x*y] != 0 or coeff[x*z] != 0:
        A = coeff[x**2]
        B = coeff[x*y]
        C = coeff[x*z]
        D = coeff[y**2]
        E = coeff[y*z]
        F = coeff[z**2]

        _coeff = dict()

        _coeff[x**2] = 4*A**2
        _coeff[y**2] = 4*A*D - B**2
        _coeff[z**2] = 4*A*F - C**2
        _coeff[y*z] = 4*A*E - 2*B*C
        _coeff[x*y] = 0
        _coeff[x*z] = 0

        T_0 = _transformation_to_normal(_var, _coeff)
        return Matrix(3, 3, [1, S(-B)/(2*A), S(-C)/(2*A), 0, 1, 0, 0, 0, 1])*T_0

    elif coeff[y*z] != 0:
        if coeff[y**2] == 0:
            if coeff[z**2] == 0:
                # Equations of the form A*x**2 + E*yz = 0.
                # Apply transformation y -> Y + Z ans z -> Y - Z
                return Matrix(3, 3, [1, 0, 0, 0, 1, 1, 0, 1, -1])

            else:
                # Ax**2 + E*y*z + F*z**2  = 0
                _var[0], _var[2] = var[2], var[0]
                T = _transformation_to_normal(_var, coeff)
                T.row_swap(0, 2)
                T.col_swap(0, 2)
                return T

        else:
            # A*x**2 + D*y**2 + E*y*z + F*z**2 = 0, F may be zero
            _var[0], _var[1] = var[1], var[0]
            T = _transformation_to_normal(_var, coeff)
            T.row_swap(0, 1)
            T.col_swap(0, 1)
            return T

    else:
        return Matrix.eye(3)


def parametrize_ternary_quadratic(eq):
    """
    Returns the parametrized general solution for the ternary quadratic
    equation ``eq`` which has the form
    `ax^2 + by^2 + cz^2 + fxy + gyz + hxz = 0`.

    Examples
    ========

    >>> from sympy.abc import x, y, z
    >>> from sympy.solvers.diophantine import parametrize_ternary_quadratic
    >>> parametrize_ternary_quadratic(x**2 + y**2 - z**2)
    (2*p*q, p**2 - q**2, p**2 + q**2)

    Here `p` and `q` are two co-prime integers.

    >>> parametrize_ternary_quadratic(3*x**2 + 2*y**2 - z**2 - 2*x*y + 5*y*z - 7*y*z)
    (2*p**2 - 2*p*q - q**2, 2*p**2 + 2*p*q - q**2, 2*p**2 - 2*p*q + 3*q**2)
    >>> parametrize_ternary_quadratic(124*x**2 - 30*y**2 - 7729*z**2)
    (-1410*p**2 - 363263*q**2, 2700*p**2 + 30916*p*q - 695610*q**2, -60*p**2 + 5400*p*q + 15458*q**2)

    References
    ==========

    .. [1] The algorithmic resolution of Diophantine equations, Nigel P. Smart,
           London Mathematical Society Student Texts 41, Cambridge University
           Press, Cambridge, 1998.

    """
    var, coeff, diop_type = classify_diop(eq, _dict=False)

    if diop_type in (
            "homogeneous_ternary_quadratic",
            "homogeneous_ternary_quadratic_normal"):
        x_0, y_0, z_0 = _diop_ternary_quadratic(var, coeff)
        return _parametrize_ternary_quadratic(
            (x_0, y_0, z_0), var, coeff)


def _parametrize_ternary_quadratic(solution, _var, coeff):
    # called for a*x**2 + b*y**2 + c*z**2 + d*x*y + e*y*z + f*x*z = 0
    assert 1 not in coeff

    x, y, z = _var

    x_0, y_0, z_0 = solution

    v = list(_var)  # copy

    if x_0 is None:
        return (None, None, None)

    if solution.count(0) >= 2:
        # if there are 2 zeros the the equation reduces
        # to k*X**2 == 0 where X is x, y, or z so X must
        # be zero, too. So there is only the trivial
        # solution.
        return (None, None, None)

    if x_0 == 0:
        v[0], v[1] = v[1], v[0]
        y_p, x_p, z_p = _parametrize_ternary_quadratic(
            (y_0, x_0, z_0), v, coeff)
        return x_p, y_p, z_p

    x, y, z = v
    r, p, q = symbols("r, p, q", integer=True)

    eq = sum(k*v for k, v in coeff.items())
    eq_1 = _mexpand(eq.subs(zip(
        (x, y, z), (r*x_0, r*y_0 + p, r*z_0 + q))))
    A, B = eq_1.as_independent(r, as_Add=True)


    x = A*x_0
    y = (A*y_0 - _mexpand(B/r*p))
    z = (A*z_0 - _mexpand(B/r*q))

    return x, y, z


def diop_ternary_quadratic_normal(eq):
    """
    Solves the quadratic ternary diophantine equation,
    `ax^2 + by^2 + cz^2 = 0`.

    Here the coefficients `a`, `b`, and `c` should be non zero. Otherwise the
    equation will be a quadratic binary or univariate equation. If solvable,
    returns a tuple `(x, y, z)` that satisifes the given equation. If the
    equation does not have integer solutions, `(None, None, None)` is returned.

    Usage
    =====

    ``diop_ternary_quadratic_normal(eq)``: where ``eq`` is an equation of the form
    `ax^2 + by^2 + cz^2 = 0`.

    Examples
    ========

    >>> from sympy.abc import x, y, z
    >>> from sympy.solvers.diophantine import diop_ternary_quadratic_normal
    >>> diop_ternary_quadratic_normal(x**2 + 3*y**2 - z**2)
    (1, 0, 1)
    >>> diop_ternary_quadratic_normal(4*x**2 + 5*y**2 - z**2)
    (1, 0, 2)
    >>> diop_ternary_quadratic_normal(34*x**2 - 3*y**2 - 301*z**2)
    (4, 9, 1)
    """
    var, coeff, diop_type = classify_diop(eq, _dict=False)
    if diop_type == "homogeneous_ternary_quadratic_normal":
        return _diop_ternary_quadratic_normal(var, coeff)


def _diop_ternary_quadratic_normal(var, coeff):

    x, y, z = var

    a = coeff[x**2]
    b = coeff[y**2]
    c = coeff[z**2]
    try:
        assert len([k for k in coeff if coeff[k]]) == 3
        assert all(coeff[i**2] for i in var)
    except AssertionError:
        raise ValueError(filldedent('''
    coeff dict is not consistent with assumption of this routine:
    coefficients should be those of an expression in the form
    a*x**2 + b*y**2 + c*z**2 where a*b*c != 0.'''))

    (sqf_of_a, sqf_of_b, sqf_of_c), (a_1, b_1, c_1), (a_2, b_2, c_2) = \
        sqf_normal(a, b, c, steps=True)

    A = -a_2*c_2
    B = -b_2*c_2

    # If following two conditions are satisified then there are no solutions
    if A < 0 and B < 0:
        return (None, None, None)

    if (
            sqrt_mod(-b_2*c_2, a_2) is None or
            sqrt_mod(-c_2*a_2, b_2) is None or
            sqrt_mod(-a_2*b_2, c_2) is None):
        return (None, None, None)

    z_0, x_0, y_0 = descent(A, B)

    z_0, q = _rational_pq(z_0, abs(c_2))
    x_0 *= q
    y_0 *= q

    x_0, y_0, z_0 = _remove_gcd(x_0, y_0, z_0)

    # Holzer reduction
    if sign(a) == sign(b):
        x_0, y_0, z_0 = holzer(x_0, y_0, z_0, abs(a_2), abs(b_2), abs(c_2))
    elif sign(a) == sign(c):
        x_0, z_0, y_0 = holzer(x_0, z_0, y_0, abs(a_2), abs(c_2), abs(b_2))
    else:
        y_0, z_0, x_0 = holzer(y_0, z_0, x_0, abs(b_2), abs(c_2), abs(a_2))

    x_0 = reconstruct(b_1, c_1, x_0)
    y_0 = reconstruct(a_1, c_1, y_0)
    z_0 = reconstruct(a_1, b_1, z_0)

    sq_lcm = ilcm(sqf_of_a, sqf_of_b, sqf_of_c)

    x_0 = abs(x_0*sq_lcm//sqf_of_a)
    y_0 = abs(y_0*sq_lcm//sqf_of_b)
    z_0 = abs(z_0*sq_lcm//sqf_of_c)

    return _remove_gcd(x_0, y_0, z_0)


def sqf_normal(a, b, c, steps=False):
    """
    Return `a', b', c'`, the coefficients of the square-free normal
    form of `ax^2 + by^2 + cz^2 = 0`, where `a', b', c'` are pairwise
    prime.  If `steps` is True then also return three tuples:
    `sq`, `sqf`, and `(a', b', c')` where `sq` contains the square
    factors of `a`, `b` and `c` after removing the `gcd(a, b, c)`;
    `sqf` contains the values of `a`, `b` and `c` after removing
    both the `gcd(a, b, c)` and the square factors.

    The solutions for `ax^2 + by^2 + cz^2 = 0` can be
    recovered from the solutions of `a'x^2 + b'y^2 + c'z^2 = 0`.

    Examples
    ========

    >>> from sympy.solvers.diophantine import sqf_normal
    >>> sqf_normal(2 * 3**2 * 5, 2 * 5 * 11, 2 * 7**2 * 11)
    (11, 1, 5)
    >>> sqf_normal(2 * 3**2 * 5, 2 * 5 * 11, 2 * 7**2 * 11, True)
    ((3, 1, 7), (5, 55, 11), (11, 1, 5))

    References
    ==========

    .. [1] Legendre's Theorem, Legrange's Descent,
           http://public.csusm.edu/aitken_html/notes/legendre.pdf


    See Also
    ========

    reconstruct()
    """
    ABC = A, B, C = _remove_gcd(a, b, c)
    sq = tuple(square_factor(i) for i in ABC)
    sqf = A, B, C = tuple([i//j**2 for i,j in zip(ABC, sq)])
    pc = igcd(A, B)
    A /= pc
    B /= pc
    pa = igcd(B, C)
    B /= pa
    C /= pa
    pb = igcd(A, C)
    A /= pb
    B /= pb

    A *= pa
    B *= pb
    C *= pc

    if steps:
        return (sq, sqf, (A, B, C))
    else:
        return A, B, C


def square_factor(a):
    """
    Returns an integer `c` s.t. `a = c^2k, \ c,k \in Z`. Here `k` is square
    free. `a` can be given as an integer or a dictionary of factors.

    Examples
    ========

    >>> from sympy.solvers.diophantine import square_factor
    >>> square_factor(24)
    2
    >>> square_factor(-36*3)
    6
    >>> square_factor(1)
    1
    >>> square_factor({3: 2, 2: 1, -1: 1})  # -18
    3

    See Also
    ========
    sympy.ntheory.factor_.core
    """
    f = a if isinstance(a, dict) else factorint(a)
    return Mul(*[p**(e//2) for p, e in f.items()])


def reconstruct(A, B, z):
    """
    Reconstruct the `z` value of an equivalent solution of `ax^2 + by^2 + cz^2`
    from the `z` value of a solution of the square-free normal form of the
    equation, `a'*x^2 + b'*y^2 + c'*z^2`, where `a'`, `b'` and `c'` are square
    free and `gcd(a', b', c') == 1`.
    """
    f = factorint(igcd(A, B))
    for p, e in f.items():
        if e != 1:
            raise ValueError('a and b should be square-free')
        z *= p
    return z


def ldescent(A, B):
    """
    Return a non-trivial solution to `w^2 = Ax^2 + By^2` using
    Lagrange's method; return None if there is no such solution.
    .

    Here, `A \\neq 0` and `B \\neq 0` and `A` and `B` are square free. Output a
    tuple `(w_0, x_0, y_0)` which is a solution to the above equation.

    Examples
    ========

    >>> from sympy.solvers.diophantine import ldescent
    >>> ldescent(1, 1) # w^2 = x^2 + y^2
    (1, 1, 0)
    >>> ldescent(4, -7) # w^2 = 4x^2 - 7y^2
    (2, -1, 0)

    This means that `x = -1, y = 0` and `w = 2` is a solution to the equation
    `w^2 = 4x^2 - 7y^2`

    >>> ldescent(5, -1) # w^2 = 5x^2 - y^2
    (2, 1, -1)

    References
    ==========

    .. [1] The algorithmic resolution of Diophantine equations, Nigel P. Smart,
           London Mathematical Society Student Texts 41, Cambridge University
           Press, Cambridge, 1998.
    .. [2] Efficient Solution of Rational Conices, J. E. Cremona and D. Rusin,
           [online], Available:
           http://eprints.nottingham.ac.uk/60/1/kvxefz87.pdf
    """
    if abs(A) > abs(B):
        w, y, x = ldescent(B, A)
        return w, x, y

    if A == 1:
        return (1, 1, 0)

    if B == 1:
        return (1, 0, 1)

    if B == -1:  # and A == -1
        return

    r = sqrt_mod(A, B)

    Q = (r**2 - A) // B

    if Q == 0:
        B_0 = 1
        d = 0
    else:
        div = divisors(Q)
        B_0 = None

        for i in div:
            sQ, _exact = integer_nthroot(abs(Q) // i, 2)
            if _exact:
                B_0, d = sign(Q)*i, sQ
                break

    if B_0 is not None:
        W, X, Y = ldescent(A, B_0)
        return _remove_gcd((-A*X + r*W), (r*X - W), Y*(B_0*d))


def descent(A, B):
    """
    Returns a non-trivial solution, (x, y, z), to `x^2 = Ay^2 + Bz^2`
    using Lagrange's descent method with lattice-reduction. `A` and `B`
    are assumed to be valid for such a solution to exist.

    This is faster than the normal Lagrange's descent algorithm because
    the Gaussian reduction is used.

    Examples
    ========

    >>> from sympy.solvers.diophantine import descent
    >>> descent(3, 1) # x**2 = 3*y**2 + z**2
    (1, 0, 1)

    `(x, y, z) = (1, 0, 1)` is a solution to the above equation.

    >>> descent(41, -113)
    (-16, -3, 1)

    References
    ==========

    .. [1] Efficient Solution of Rational Conices, J. E. Cremona and D. Rusin,
           Mathematics of Computation, Volume 00, Number 0.
    """
    if abs(A) > abs(B):
        x, y, z = descent(B, A)
        return x, z, y

    if B == 1:
        return (1, 0, 1)
    if A == 1:
        return (1, 1, 0)
    if B == -A:
        return (0, 1, 1)
    if B == A:
        x, z, y = descent(-1, A)
        return (A*y, z, x)

    w = sqrt_mod(A, B)
    x_0, z_0 = gaussian_reduce(w, A, B)

    t = (x_0**2 - A*z_0**2) // B
    t_2 = square_factor(t)
    t_1 = t // t_2**2

    x_1, z_1, y_1 = descent(A, t_1)

    return _remove_gcd(x_0*x_1 + A*z_0*z_1, z_0*x_1 + x_0*z_1, t_1*t_2*y_1)


def gaussian_reduce(w, a, b):
    """
    Returns a reduced solution `(x, z)` to the congruence
    `X^2 - aZ^2 \equiv 0 \ (mod \ b)` so that `x^2 + |a|z^2` is minimal.

    Details
    =======

    Here ``w`` is a solution of the congruence `x^2 \equiv a \ (mod \ b)`

    References
    ==========

    .. [1] Gaussian lattice Reduction [online]. Available:
           http://home.ie.cuhk.edu.hk/~wkshum/wordpress/?p=404
    .. [2] Efficient Solution of Rational Conices, J. E. Cremona and D. Rusin,
           Mathematics of Computation, Volume 00, Number 0.
    """
    u = (0, 1)
    v = (1, 0)

    if dot(u, v, w, a, b) < 0:
        v = (-v[0], -v[1])

    if norm(u, w, a, b) < norm(v, w, a, b):
        u, v = v, u

    while norm(u, w, a, b) > norm(v, w, a, b):
        k = dot(u, v, w, a, b) // dot(v, v, w, a, b)
        u, v = v, (u[0]- k*v[0], u[1]- k*v[1])

    u, v = v, u

    if dot(u, v, w, a, b) < dot(v, v, w, a, b)/2 or norm((u[0]-v[0], u[1]-v[1]), w, a, b) > norm(v, w, a, b):
        c = v
    else:
        c = (u[0] - v[0], u[1] - v[1])

    return c[0]*w + b*c[1], c[0]


def dot(u, v, w, a, b):
    """
    Returns a special dot product of the vectors `u = (u_{1}, u_{2})` and
    `v = (v_{1}, v_{2})` which is defined in order to reduce solution of
    the congruence equation `X^2 - aZ^2 \equiv 0 \ (mod \ b)`.
    """
    u_1, u_2 = u
    v_1, v_2 = v
    return (w*u_1 + b*u_2)*(w*v_1 + b*v_2) + abs(a)*u_1*v_1


def norm(u, w, a, b):
    """
    Returns the norm of the vector `u = (u_{1}, u_{2})` under the dot product
    defined by `u \cdot v = (wu_{1} + bu_{2})(w*v_{1} + bv_{2}) + |a|*u_{1}*v_{1}`
    where `u = (u_{1}, u_{2})` and `v = (v_{1}, v_{2})`.
    """
    u_1, u_2 = u
    return sqrt(dot((u_1, u_2), (u_1, u_2), w, a, b))


def holzer(x, y, z, a, b, c):
    """
    Simplify the solution `(x, y, z)` of the equation
    `ax^2 + by^2 = cz^2` with `a, b, c > 0` and `z^2 \geq \mid ab \mid` to
    a new reduced solution `(x', y', z')` such that `z'^2 \leq \mid ab \mid`.

    The algorithm is an interpretation of Mordell's reduction as described
    on page 8 of Cremona and Rusin's paper [1]_ and the work of Mordell in
    reference [2]_.

    References
    ==========

    .. [1] Efficient Solution of Rational Conices, J. E. Cremona and D. Rusin,
           Mathematics of Computation, Volume 00, Number 0.
    .. [2] Diophantine Equations, L. J. Mordell, page 48.

    """

    if _odd(c):
        k = 2*c
    else:
        k = c//2

    small = a*b*c
    step = 0
    while True:
        t1, t2, t3 = a*x**2, b*y**2, c*z**2
        # check that it's a solution
        if t1 + t2 != t3:
            if step == 0:
                raise ValueError('bad starting solution')
            break
        x_0, y_0, z_0 = x, y, z
        if max(t1, t2, t3) <= small:
            # Holzer condition
            break

        uv = u, v = base_solution_linear(k, y_0, -x_0)
        if None in uv:
            break

        p, q = -(a*u*x_0 + b*v*y_0), c*z_0
        r = Rational(p, q)
        if _even(c):
            w = _nint_or_floor(p, q)
            assert abs(w - r) <= S.Half
        else:
            w = p//q  # floor
            if _odd(a*u + b*v + c*w):
                w += 1
            assert abs(w - r) <= S.One

        A = (a*u**2 + b*v**2 + c*w**2)
        B = (a*u*x_0 + b*v*y_0 + c*w*z_0)
        x = Rational(x_0*A - 2*u*B, k)
        y = Rational(y_0*A - 2*v*B, k)
        z = Rational(z_0*A - 2*w*B, k)
        assert all(i.is_Integer for i in (x, y, z))
        step += 1

    return tuple([int(i) for i in (x_0, y_0, z_0)])


def diop_general_pythagorean(eq, param=symbols("m", integer=True)):
    """
    Solves the general pythagorean equation,
    `a_{1}^2x_{1}^2 + a_{2}^2x_{2}^2 + . . . + a_{n}^2x_{n}^2 - a_{n + 1}^2x_{n + 1}^2 = 0`.

    Returns a tuple which contains a parametrized solution to the equation,
    sorted in the same order as the input variables.

    Usage
    =====

    ``diop_general_pythagorean(eq, param)``: where ``eq`` is a general
    pythagorean equation which is assumed to be zero and ``param`` is the base
    parameter used to construct other parameters by subscripting.

    Examples
    ========

    >>> from sympy.solvers.diophantine import diop_general_pythagorean
    >>> from sympy.abc import a, b, c, d, e
    >>> diop_general_pythagorean(a**2 + b**2 + c**2 - d**2)
    (m1**2 + m2**2 - m3**2, 2*m1*m3, 2*m2*m3, m1**2 + m2**2 + m3**2)
    >>> diop_general_pythagorean(9*a**2 - 4*b**2 + 16*c**2 + 25*d**2 + e**2)
    (10*m1**2  + 10*m2**2  + 10*m3**2 - 10*m4**2, 15*m1**2  + 15*m2**2  + 15*m3**2  + 15*m4**2, 15*m1*m4, 12*m2*m4, 60*m3*m4)
    """
    var, coeff, diop_type  = classify_diop(eq, _dict=False)

    if diop_type == "general_pythagorean":
        return _diop_general_pythagorean(var, coeff, param)


def _diop_general_pythagorean(var, coeff, t):

    if sign(coeff[var[0]**2]) + sign(coeff[var[1]**2]) + sign(coeff[var[2]**2]) < 0:
        for key in coeff.keys():
            coeff[key] = -coeff[key]

    n = len(var)
    index = 0

    for i, v in enumerate(var):
        if sign(coeff[v**2]) == -1:
            index = i

    m = symbols('%s1:%i' % (t, n), integer=True)
    ith = sum(m_i**2 for m_i in m)
    L = [ith - 2*m[n - 2]**2]
    L.extend([2*m[i]*m[n-2] for i in range(n - 2)])
    sol = L[:index] + [ith] + L[index:]

    lcm = 1
    for i, v in enumerate(var):
        if i == index or (index > 0 and i == 0) or (index == 0 and i == 1):
            lcm = ilcm(lcm, sqrt(abs(coeff[v**2])))
        else:
            s = sqrt(coeff[v**2])
            lcm = ilcm(lcm, s if _odd(s) else s//2)

    for i, v in enumerate(var):
        sol[i] = (lcm*sol[i]) / sqrt(abs(coeff[v**2]))

    return tuple(sol)


def diop_general_sum_of_squares(eq, limit=1):
    """
    Solves the equation `x_{1}^2 + x_{2}^2 + . . . + x_{n}^2 - k = 0`.

    Returns at most ``limit`` number of solutions.

    Usage
    =====

    ``general_sum_of_squares(eq, limit)`` : Here ``eq`` is an expression which
    is assumed to be zero. Also, ``eq`` should be in the form,
    `x_{1}^2 + x_{2}^2 + . . . + x_{n}^2 - k = 0`.

    Details
    =======

    When `n = 3` if `k = 4^a(8m + 7)` for some `a, m \in Z` then there will be
    no solutions. Refer [1]_ for more details.

    Examples
    ========

    >>> from sympy.solvers.diophantine import diop_general_sum_of_squares
    >>> from sympy.abc import a, b, c, d, e, f
    >>> diop_general_sum_of_squares(a**2 + b**2 + c**2 + d**2 + e**2 - 2345)
    {(15, 22, 22, 24, 24)}

    Reference
    =========

    .. [1] Representing an integer as a sum of three squares, [online],
        Available:
        http://www.proofwiki.org/wiki/Integer_as_Sum_of_Three_Squares
    """
    var, coeff, diop_type = classify_diop(eq, _dict=False)

    if diop_type == "general_sum_of_squares":
        return _diop_general_sum_of_squares(var, -coeff[1], limit)


def _diop_general_sum_of_squares(var, k, limit=1):
    # solves Eq(sum(i**2 for i in var), k)
    n = len(var)
    if n < 3:
        raise ValueError('n must be greater than 2')

    s = set()

    if k < 0 or limit < 1:
        return s

    sign = [-1 if x.is_nonpositive else 1 for x in var]
    negs = sign.count(-1) != 0

    took = 0
    for t in sum_of_squares(k, n, zeros=True):
        if negs:
            s.add(tuple([sign[i]*j for i, j in enumerate(t)]))
        else:
            s.add(t)
        took += 1
        if took == limit:
            break
    return s


def diop_general_sum_of_even_powers(eq, limit=1):
    """
    Solves the equation `x_{1}^e + x_{2}^e + . . . + x_{n}^e - k = 0`
    where `e` is an even, integer power.

    Returns at most ``limit`` number of solutions.

    Usage
    =====

    ``general_sum_of_even_powers(eq, limit)`` : Here ``eq`` is an expression which
    is assumed to be zero. Also, ``eq`` should be in the form,
    `x_{1}^e + x_{2}^e + . . . + x_{n}^e - k = 0`.

    Examples
    ========

    >>> from sympy.solvers.diophantine import diop_general_sum_of_even_powers
    >>> from sympy.abc import a, b
    >>> diop_general_sum_of_even_powers(a**4 + b**4 - (2**4 + 3**4))
    {(2, 3)}

    See Also
    ========
    power_representation()
    """
    var, coeff, diop_type = classify_diop(eq, _dict=False)

    if diop_type == "general_sum_of_even_powers":
        for k in coeff.keys():
            if k.is_Pow and coeff[k]:
                p = k.exp
        return _diop_general_sum_of_even_powers(var, p, -coeff[1], limit)


def _diop_general_sum_of_even_powers(var, p, n, limit=1):
    # solves Eq(sum(i**2 for i in var), n)
    k = len(var)

    s = set()

    if n < 0 or limit < 1:
        return s

    sign = [-1 if x.is_nonpositive else 1 for x in var]
    negs = sign.count(-1) != 0

    took = 0
    for t in power_representation(n, p, k):
        if negs:
            s.add(tuple([sign[i]*j for i, j in enumerate(t)]))
        else:
            s.add(t)
        took += 1
        if took == limit:
            break
    return s


## Functions below this comment can be more suitably grouped under
## an Additive number theory module rather than the Diophantine
## equation module.


def partition(n, k=None, zeros=False):
    """
    Returns a generator that can be used to generate partitions of an integer
    `n`.

    A partition of `n` is a set of positive integers which add up to `n`. For
    example, partitions of 3 are 3, 1 + 2, 1 + 1 + 1. A partition is returned
    as a tuple. If ``k`` equals None, then all possible partitions are returned
    irrespective of their size, otherwise only the partitions of size ``k`` are
    returned. If the ``zero`` parameter is set to True then a suitable
    number of zeros are added at the end of every partition of size less than
    ``k``.

    ``zero`` parameter is considered only if ``k`` is not None. When the
    partitions are over, the last `next()` call throws the ``StopIteration``
    exception, so this function should always be used inside a try - except
    block.

    Details
    =======

    ``partition(n, k)``: Here ``n`` is a positive integer and ``k`` is the size
    of the partition which is also positive integer.

    Examples
    ========

    >>> from sympy.solvers.diophantine import partition
    >>> f = partition(5)
    >>> next(f)
    (1, 1, 1, 1, 1)
    >>> next(f)
    (1, 1, 1, 2)
    >>> g = partition(5, 3)
    >>> next(g)
    (1, 1, 3)
    >>> next(g)
    (1, 2, 2)
    >>> g = partition(5, 3, zeros=True)
    >>> next(g)
    (0, 0, 5)

    """
    from sympy.utilities.iterables import ordered_partitions
    if not zeros or k is None:
        for i in ordered_partitions(n, k):
            yield tuple(i)
    else:
        for m in range(1, k + 1):
            for i in ordered_partitions(n, m):
                i = tuple(i)
                yield (0,)*(k - len(i)) + i


def prime_as_sum_of_two_squares(p):
    """
    Represent a prime `p` as a unique sum of two squares; this can
    only be done if the prime is congruent to 1 mod 4.

    Examples
    ========

    >>> from sympy.solvers.diophantine import prime_as_sum_of_two_squares
    >>> prime_as_sum_of_two_squares(7)  # can't be done
    >>> prime_as_sum_of_two_squares(5)
    (1, 2)

    Reference
    =========

    .. [1] Representing a number as a sum of four squares, [online],
        Available: http://schorn.ch/lagrange.html

    See Also
    ========
    sum_of_squares()
    """
    if not p % 4 == 1:
        return

    if p % 8 == 5:
        b = 2
    else:
        b = 3

        while pow(b, (p - 1) // 2, p) == 1:
            b = nextprime(b)

    b = pow(b, (p - 1) // 4, p)
    a = p

    while b**2 > p:
        a, b = b, a % b

    return (int(a % b), int(b))  # convert from long


def sum_of_three_squares(n):
    """
    Returns a 3-tuple `(a, b, c)` such that `a^2 + b^2 + c^2 = n` and
    `a, b, c \geq 0`.

    Returns None if `n = 4^a(8m + 7)` for some `a, m \in Z`. See
    [1]_ for more details.

    Usage
    =====

    ``sum_of_three_squares(n)``: Here ``n`` is a non-negative integer.

    Examples
    ========

    >>> from sympy.solvers.diophantine import sum_of_three_squares
    >>> sum_of_three_squares(44542)
    (18, 37, 207)

    References
    ==========

    .. [1] Representing a number as a sum of three squares, [online],
        Available: http://schorn.ch/lagrange.html

    See Also
    ========
    sum_of_squares()
    """
    special = {1:(1, 0, 0), 2:(1, 1, 0), 3:(1, 1, 1), 10: (1, 3, 0), 34: (3, 3, 4), 58:(3, 7, 0),
        85:(6, 7, 0), 130:(3, 11, 0), 214:(3, 6, 13), 226:(8, 9, 9), 370:(8, 9, 15),
        526:(6, 7, 21), 706:(15, 15, 16), 730:(1, 27, 0), 1414:(6, 17, 33), 1906:(13, 21, 36),
        2986: (21, 32, 39), 9634: (56, 57, 57)}

    v = 0

    if n == 0:
        return (0, 0, 0)

    v = multiplicity(4, n)
    n //= 4**v

    if n % 8 == 7:
        return

    if n in special.keys():
        x, y, z = special[n]
        return _sorted_tuple(2**v*x, 2**v*y, 2**v*z)

    s, _exact = integer_nthroot(n, 2)

    if _exact:
        return (2**v*s, 0, 0)

    x = None

    if n % 8 == 3:
        s = s if _odd(s) else s - 1

        for x in range(s, -1, -2):
            N = (n - x**2) // 2
            if isprime(N):
                y, z = prime_as_sum_of_two_squares(N)
                return _sorted_tuple(2**v*x, 2**v*(y + z), 2**v*abs(y - z))
        return

    if n % 8 == 2 or n % 8 == 6:
        s = s if _odd(s) else s - 1
    else:
        s = s - 1 if _odd(s) else s

    for x in range(s, -1, -2):
        N = n - x**2
        if isprime(N):
            y, z = prime_as_sum_of_two_squares(N)
            return _sorted_tuple(2**v*x, 2**v*y, 2**v*z)


def sum_of_four_squares(n):
    """
    Returns a 4-tuple `(a, b, c, d)` such that `a^2 + b^2 + c^2 + d^2 = n`.

    Here `a, b, c, d \geq 0`.

    Usage
    =====

    ``sum_of_four_squares(n)``: Here ``n`` is a non-negative integer.

    Examples
    ========

    >>> from sympy.solvers.diophantine import sum_of_four_squares
    >>> sum_of_four_squares(3456)
    (8, 8, 32, 48)
    >>> sum_of_four_squares(1294585930293)
    (0, 1234, 2161, 1137796)

    References
    ==========

    .. [1] Representing a number as a sum of four squares, [online],
        Available: http://schorn.ch/lagrange.html

    See Also
    ========
    sum_of_squares()
    """
    if n == 0:
        return (0, 0, 0, 0)

    v = multiplicity(4, n)
    n //= 4**v

    if n % 8 == 7:
        d = 2
        n = n - 4
    elif n % 8 == 6 or n % 8 == 2:
        d = 1
        n = n - 1
    else:
        d = 0

    x, y, z = sum_of_three_squares(n)

    return _sorted_tuple(2**v*d, 2**v*x, 2**v*y, 2**v*z)


def power_representation(n, p, k, zeros=False):
    """
    Returns a generator for finding k-tuples of integers,
    `(n_{1}, n_{2}, . . . n_{k})`, such that
    `n = n_{1}^p + n_{2}^p + . . . n_{k}^p`.

    Usage
    =====

    ``power_representation(n, p, k, zeros)``: Represent non-negative number
    ``n`` as a sum of ``k`` ``p``th powers. If ``zeros`` is true, then the
    solutions is allowed to contain zeros.

    Examples
    ========

    >>> from sympy.solvers.diophantine import power_representation

    Represent 1729 as a sum of two cubes:

    >>> f = power_representation(1729, 3, 2)
    >>> next(f)
    (9, 10)
    >>> next(f)
    (1, 12)

    If the flag `zeros` is True, the solution may contain tuples with
    zeros; any such solutions will be generated after the solutions
    without zeros:

    >>> list(power_representation(125, 2, 3, zeros=True))
    [(5, 6, 8), (3, 4, 10), (0, 5, 10), (0, 2, 11)]

    For even `p` the `permute_sign` function can be used to get all
    signed values:

    >>> from sympy.utilities.iterables import permute_signs
    >>> list(permute_signs((1, 12)))
    [(1, 12), (-1, 12), (1, -12), (-1, -12)]

    All possible signed permutations can also be obtained:

    >>> from sympy.utilities.iterables import signed_permutations
    >>> list(signed_permutations((1, 12)))
    [(1, 12), (-1, 12), (1, -12), (-1, -12), (12, 1), (-12, 1), (12, -1), (-12, -1)]
    """
    n, p, k = [as_int(i) for i in (n, p, k)]

    if n < 0:
        if p % 2:
            for t in power_representation(-n, p, k, zeros):
                yield tuple(-i for i in t)
        return

    if p < 1 or k < 1:
        raise ValueError(filldedent('''
    Expecting positive integers for `(p, k)`, but got `(%s, %s)`'''
    % (p, k)))

    if n == 0:
        if zeros:
            yield (0,)*k
        return

    if k == 1:
        if p == 1:
            yield (n,)
        else:
            be = perfect_power(n)
            if be:
                b, e = be
                d, r = divmod(e, p)
                if not r:
                    yield (b**d,)
        return

    if p == 1:
        for t in partition(n, k, zeros=zeros):
            yield t
        return

    if p == 2:
        feasible = _can_do_sum_of_squares(n, k)
        if not feasible:
            return
        if not zeros and n > 33 and k >= 5 and k <= n and n - k in (
                13, 10, 7, 5, 4, 2, 1):
            '''Todd G. Will, "When Is n^2 a Sum of k Squares?", [online].
                Available: https://www.maa.org/sites/default/files/Will-MMz-201037918.pdf'''
            return
        if feasible is 1:  # it's prime and k == 2
            yield prime_as_sum_of_two_squares(n)
            return

    if k == 2 and p > 2:
        be = perfect_power(n)
        if be and be[1] % p == 0:
            return  # Fermat: a**n + b**n = c**n has no solution for n > 2

    if n >= k:
        a = integer_nthroot(n - (k - 1), p)[0]
        for t in pow_rep_recursive(a, k, n, [], p):
            yield tuple(reversed(t))

    if zeros:
        a = integer_nthroot(n, p)[0]
        for i in range(1, k):
            for t in pow_rep_recursive(a, i, n, [], p):
                yield tuple(reversed(t + (0,) * (k - i)))


sum_of_powers = power_representation


def pow_rep_recursive(n_i, k, n_remaining, terms, p):

    if k == 0 and n_remaining == 0:
        yield tuple(terms)
    else:
        if n_i >= 1 and k > 0:
            for t in pow_rep_recursive(n_i - 1, k, n_remaining, terms, p):
                yield t
            residual = n_remaining - pow(n_i, p)
            if residual >= 0:
                for t in pow_rep_recursive(n_i, k - 1, residual, terms + [n_i], p):
                    yield t


def sum_of_squares(n, k, zeros=False):
    """Return a generator that yields the k-tuples of nonnegative
    values, the squares of which sum to n. If zeros is False (default)
    then the solution will not contain zeros. The nonnegative
    elements of a tuple are sorted.

    * If k == 1 and n is square, (n,) is returned.

    * If k == 2 then n can only be written as a sum of squares if
      every prime in the factorization of n that has the form
      4*k + 3 has an even multiplicity. If n is prime then
      it can only be written as a sum of two squares if it is
      in the form 4*k + 1.

    * if k == 3 then n can be written as a sum of squares if it does
      not have the form 4**m*(8*k + 7).

    * all integers can be written as the sum of 4 squares.

    * if k > 4 then n can be partitioned and each partition can
      be written as a sum of 4 squares; if n is not evenly divisible
      by 4 then n can be written as a sum of squares only if the
      an additional partition can be written as as sum of squares.
      For example, if k = 6 then n is partitioned into two parts,
      the first being written as a sum of 4 squares and the second
      being written as a sum of 2 squares -- which can only be
      done if the contition above for k = 2 can be met, so this will
      automatically reject certain partitions of n.

    Examples
    ========

    >>> from sympy.solvers.diophantine import sum_of_squares
    >>> list(sum_of_squares(25, 2))
    [(3, 4)]
    >>> list(sum_of_squares(25, 2, True))
    [(3, 4), (0, 5)]
    >>> list(sum_of_squares(25, 4))
    [(1, 2, 2, 4)]

    See Also
    ========
    sympy.utilities.iterables.signed_permutations
    """
    for t in power_representation(n, 2, k, zeros):
        yield t


def _can_do_sum_of_squares(n, k):
    """Return True if n can be written as the sum of k squares,
    False if it can't, or 1 if k == 2 and n is prime (in which
    case it *can* be written as a sum of two squares). A False
    is returned only if it can't be written as k-squares, even
    if 0s are allowed.
    """
    if k < 1:
        return False
    if n < 0:
        return False
    if n == 0:
        return True
    if k == 1:
        return is_square(n)
    if k == 2:
        if n in (1, 2):
            return True
        if isprime(n):
            if n % 4 == 1:
                return 1  # signal that it was prime
            return False
        else:
            f = factorint(n)
            for p, m in f.items():
                # we can proceed iff no prime factor in the form 4*k + 3
                # has an odd multiplicity
                if (p % 4 == 3) and m % 2:
                    return False
            return True
    if k == 3:
        if (n//4**multiplicity(4, n)) % 8 == 7:
            return False
    # every number can be written as a sum of 4 squares; for k > 4 partitions
    # can be 0
    return True<|MERGE_RESOLUTION|>--- conflicted
+++ resolved
@@ -407,7 +407,7 @@
     >>> diop_solve(x + 3*y - 4*z + w - 6)
     (t_0, t_0 + t_1, 6*t_0 + 5*t_1 + 4*t_2 - 6, 5*t_0 + 4*t_1 + 3*t_2 - 6)
     >>> diop_solve(x**2 + y**2 - 5)
-    {[(-2, -1), (-2, 1), (-1, -2), (-1, 2), (1, -2), (1, 2), (2, -1), (2, 1)]}
+    {(-2, -1), (-2, 1), (-1, -2), (-1, 2), (1, -2), (1, 2), (2, -1), (2, 1)}
 
 
     See Also
@@ -1417,13 +1417,9 @@
 
     >>> from sympy.solvers.diophantine import cornacchia
     >>> cornacchia(2, 3, 35) # equation 2x**2 + 3y**2 = 35
-<<<<<<< HEAD
-    {[(2, 3), (4, 1)]}
-=======
     {(2, 3), (4, 1)}
->>>>>>> 4d57ed2a
     >>> cornacchia(1, 1, 25) # equation x**2 + y**2 = 25
-    {[(4, 3)]}
+    {(4, 3)}
 
     References
     ===========
