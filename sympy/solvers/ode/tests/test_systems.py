--- conflicted
+++ resolved
@@ -426,8 +426,6 @@
     assert dsolve(eq17) == sol17
     assert checksysodesol(eq17, sol17) == (True, [0, 0])
 
-<<<<<<< HEAD
-=======
     eq18 = [Eq(x(t).diff(t), 0), Eq(y(t).diff(t), 0)]
     sol18 = [Eq(x(t), C1), Eq(y(t), C2)]
     assert dsolve(eq18) == sol18
@@ -453,7 +451,6 @@
     assert dsolve(eq22) == sol22
     assert checksysodesol(eq22, sol22) == (True, [0, 0])
 
->>>>>>> 0f598f04
     Z0 = Function('Z0')
     Z1 = Function('Z1')
     Z2 = Function('Z2')
