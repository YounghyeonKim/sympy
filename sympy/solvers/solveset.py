--- conflicted
+++ resolved
@@ -647,15 +647,10 @@
     if f.is_Add:
         a, h = f.as_independent(symbol)
         m, h = h.as_independent(symbol, as_Add=False)
-<<<<<<< HEAD
-        f = 1/m*a + h  # XXX condition `m != 0` should be added to soln
-=======
-
         if m not in set([S.ComplexInfinity, S.Zero, S.Infinity,
                               S.NegativeInfinity]):
             f = a/m + h  # XXX condition `m != 0` should be added to soln
 
->>>>>>> a79801c0
     f = piecewise_fold(f)
 
     # assign the solvers to use
