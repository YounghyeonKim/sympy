--- conflicted
+++ resolved
@@ -2731,7 +2731,7 @@
         pform = prettyForm(*stringPict.next(l, op, r))
         return pform
 
-<<<<<<< HEAD
+
     def _print_Map(self, e, print_domains=True):
         if hasattr(e, 'pretty_name'):
             name = e.pretty_name
@@ -2906,10 +2906,10 @@
 
     def _print_ComplexesField(self, e):
         return prettyForm(pretty_atom('Complexes', printer=self))
-=======
+
     def _print_Str(self, s):
         return self._print(s.name)
->>>>>>> 1b9a569f
+
 
 def pretty(expr, **settings):
     """Returns a string containing the prettified form of expr.
